--- conflicted
+++ resolved
@@ -108,7 +108,6 @@
 	@Override
 	public @NotNull Promise<T> mapException(@NotNull FunctionEx<@NotNull Exception, Exception> exceptionFn) {
 		return this;
-<<<<<<< HEAD
 	}
 
 	@Override
@@ -119,8 +118,6 @@
 	@Override
 	public @NotNull Promise<T> mapException(@NotNull Class<? extends Exception> clazz, @NotNull FunctionEx<@NotNull Exception, @NotNull Exception> exceptionFn) {
 		return this;
-=======
->>>>>>> 854dd4c8
 	}
 
 	@SuppressWarnings("unchecked")
@@ -174,9 +171,8 @@
 				fn.accept(getResult(), null);
 			}
 			return this;
-		} catch (RuntimeException ex) {
-			throw ex;
-		} catch (Exception ex) {
+		} catch (Exception ex) {
+			handleRuntimeException(ex, this);
 			return Promise.ofException(ex);
 		}
 	}
@@ -189,9 +185,8 @@
 				fn.accept(getResult());
 			}
 			return this;
-		} catch (RuntimeException ex) {
-			throw ex;
-		} catch (Exception ex) {
+		} catch (Exception ex) {
+			handleRuntimeException(ex, this);
 			return Promise.ofException(ex);
 		}
 	}
@@ -203,9 +198,8 @@
 				action.run();
 			}
 			return this;
-		} catch (RuntimeException ex) {
-			throw ex;
-		} catch (Exception ex) {
+		} catch (Exception ex) {
+			handleRuntimeException(ex, this);
 			return Promise.ofException(ex);
 		}
 	}
@@ -261,9 +255,8 @@
 				fn.accept(getResult());
 			}
 			return this;
-		} catch (RuntimeException ex) {
-			throw ex;
-		} catch (Exception ex) {
+		} catch (Exception ex) {
+			handleRuntimeException(ex, this);
 			return Promise.ofException(ex);
 		}
 	}
@@ -286,9 +279,8 @@
 				action.run();
 			}
 			return this;
-		} catch (RuntimeException ex) {
-			throw ex;
-		} catch (Exception ex) {
+		} catch (Exception ex) {
+			handleRuntimeException(ex, this);
 			return Promise.ofException(ex);
 		}
 	}
