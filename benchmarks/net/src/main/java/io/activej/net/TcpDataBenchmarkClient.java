--- conflicted
+++ resolved
@@ -48,19 +48,11 @@
 
 	@Provides
 	@Named("benchmark")
-<<<<<<< HEAD
-	NioReactor benchmarkReactor() { return Eventloop.create(); }
+	NioReactor benchmarkReactor() {return Eventloop.create();}
 
 	@Provides
 	@Named("client")
-	NioReactor clientReactor() { return Eventloop.create(); }
-=======
-	Eventloop benchmarkEventloop() {return Eventloop.create();}
-
-	@Provides
-	@Named("client")
-	Eventloop clientEventloop() {return Eventloop.create();}
->>>>>>> e758a760
+	NioReactor clientReactor() {return Eventloop.create();}
 
 	@Provides
 	Config config() {
