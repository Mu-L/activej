/*
 * Copyright (C) 2020 ActiveJ LLC.
 *
 * Licensed under the Apache License, Version 2.0 (the "License");
 * you may not use this file except in compliance with the License.
 * You may obtain a copy of the License at
 *
 * http://www.apache.org/licenses/LICENSE-2.0
 *
 * Unless required by applicable law or agreed to in writing, software
 * distributed under the License is distributed on an "AS IS" BASIS,
 * WITHOUT WARRANTIES OR CONDITIONS OF ANY KIND, either express or implied.
 * See the License for the specific language governing permissions and
 * limitations under the License.
 */

package io.activej.jmx;

<<<<<<< HEAD
import io.activej.common.collection.Either;
=======
import io.activej.common.initializer.WithInitializer;
>>>>>>> 03157e9e
import io.activej.common.ref.Ref;
import io.activej.common.reflection.ReflectionUtils;
import io.activej.jmx.api.ConcurrentJmxBeanAdapter;
import io.activej.jmx.api.JmxBeanAdapter;
import io.activej.jmx.api.JmxBeanAdapterWithRefresh;
import io.activej.jmx.api.JmxRefreshable;
import io.activej.jmx.api.attribute.*;
import io.activej.jmx.api.attribute.JmxReducers.JmxReducerDistinct;
import io.activej.jmx.stats.JmxRefreshableStats;
import io.activej.jmx.stats.JmxStats;
<<<<<<< HEAD
=======
import io.activej.types.Types;
import org.jetbrains.annotations.NotNull;
>>>>>>> 03157e9e
import org.jetbrains.annotations.Nullable;
import org.slf4j.Logger;
import org.slf4j.LoggerFactory;

import javax.management.*;
import javax.management.openmbean.OpenType;
import javax.management.openmbean.SimpleType;
import java.lang.annotation.Annotation;
import java.lang.reflect.*;
import java.time.Duration;
import java.util.*;
import java.util.concurrent.CountDownLatch;
import java.util.function.Function;
import java.util.function.UnaryOperator;

import static io.activej.common.Checks.*;
import static io.activej.common.Utils.first;
import static io.activej.common.Utils.nonNullElse;
import static io.activej.common.reflection.ReflectionUtils.*;
import static io.activej.jmx.Utils.findAdapterClass;
import static io.activej.jmx.stats.StatsUtils.isJmxStats;
import static java.lang.String.format;
import static java.util.stream.Collectors.joining;
import static java.util.stream.Collectors.toSet;

@SuppressWarnings("rawtypes")
public final class DynamicMBeanFactory {
	private static final Logger logger = LoggerFactory.getLogger(DynamicMBeanFactory.class);

	// refreshing jmx
	public static final Duration DEFAULT_REFRESH_PERIOD_IN_SECONDS = Duration.ofSeconds(1);
	public static final int MAX_JMX_REFRESHES_PER_ONE_CYCLE_DEFAULT = 500;
	private int maxJmxRefreshesPerOneCycle;
	private Duration specifiedRefreshPeriod;
	private final Map<Class<? extends JmxBeanAdapter>, JmxBeanAdapter> adapters = new HashMap<>();

	private static final JmxReducer<?> DEFAULT_REDUCER = new JmxReducerDistinct();

	// JmxStats creator methods
	private static final String CREATE = "create";
	private static final String CREATE_ACCUMULATOR = "createAccumulator";

	private static final DynamicMBeanFactory INSTANCE_WITH_DEFAULT_REFRESH_PERIOD = new DynamicMBeanFactory(DEFAULT_REFRESH_PERIOD_IN_SECONDS, MAX_JMX_REFRESHES_PER_ONE_CYCLE_DEFAULT);

	private DynamicMBeanFactory(Duration refreshPeriod, int maxJmxRefreshesPerOneCycle) {
		this.specifiedRefreshPeriod = refreshPeriod;
		this.maxJmxRefreshesPerOneCycle = maxJmxRefreshesPerOneCycle;
	}

	public static DynamicMBeanFactory create() {
		return INSTANCE_WITH_DEFAULT_REFRESH_PERIOD;
	}

	public static DynamicMBeanFactory create(Duration refreshPeriod, int maxJmxRefreshesPerOneCycle) {
		return new DynamicMBeanFactory(refreshPeriod, maxJmxRefreshesPerOneCycle);
	}

	// region exportable stats for JmxRegistry
	public Duration getSpecifiedRefreshPeriod() {
		return specifiedRefreshPeriod;
	}

	public void setRefreshPeriod(Duration refreshPeriod) {
		this.specifiedRefreshPeriod = refreshPeriod;
		updateAdaptersRefreshParameters();
	}

	public int getMaxJmxRefreshesPerOneCycle() {
		return maxJmxRefreshesPerOneCycle;
	}

	public void setMaxJmxRefreshesPerOneCycle(int maxJmxRefreshesPerOneCycle) {
		this.maxJmxRefreshesPerOneCycle = maxJmxRefreshesPerOneCycle;
		updateAdaptersRefreshParameters();
	}

	public String[] getRefreshStats() {
		return adapters.values().stream()
				.filter(adapter -> adapter instanceof JmxBeanAdapterWithRefresh)
				.map(JmxBeanAdapterWithRefresh.class::cast)
				.map(JmxBeanAdapterWithRefresh::getRefreshStats)
				.flatMap(Collection::stream)
				.toArray(String[]::new);
	}
	// endregion

	/**
	 * Creates Jmx MBean for beans with operations and attributes.
	 */
	public DynamicMBean createDynamicMBean(List<?> beans, JmxBeanSettings setting, boolean enableRefresh) {
		checkArgument(!beans.isEmpty(), "List of beans should not be empty");
		checkArgument(beans.stream().noneMatch(Objects::isNull), "Bean can not be null");
		checkArgument(beans.stream().map(Object::getClass).collect(toSet()).size() == 1, "Beans should be of the same type");

		Class<?> beanClass = beans.get(0).getClass();

		JmxBeanAdapter adapter = ensureAdapter(beanClass);
		if (adapter.getClass().equals(ConcurrentJmxBeanAdapter.class)) {
			checkArgument(beans.size() == 1, "ConcurrentJmxBeans cannot be used in pool");
		}

		AttributeNodeForPojo rootNode = createAttributesTree(beanClass, setting.getCustomTypes());
		rootNode.hideNullPojos(beans);

		for (String included : setting.getIncludedOptionals()) {
			rootNode.setVisible(included);
		}

		// TODO(vmykhalko): check in JmxRegistry that modifiers are applied only once in case of workers and pool registration
		for (String attrName : setting.getModifiers().keySet()) {
			AttributeModifier<?> modifier = setting.getModifiers().get(attrName);
			try {
				rootNode.applyModifier(attrName, modifier, beans);
			} catch (ClassCastException e) {
				throw new IllegalArgumentException(format("Cannot apply modifier \"%s\" for attribute \"%s\": %s",
						modifier.getClass().getName(), attrName, e));
			}
		}

		MBeanInfo mBeanInfo = createMBeanInfo(rootNode, beanClass, setting.getCustomTypes());
		Map<OperationKey, Invokable> opkeyToInvokable = fetchOpkeyToInvokable(beanClass, setting.getCustomTypes());

		DynamicMBeanAggregator mbean = new DynamicMBeanAggregator(mBeanInfo, adapter, beans, rootNode, opkeyToInvokable);

		// TODO(vmykhalko): maybe try to get all attributes and log warn message in case of exception? (to prevent potential errors during viewing jmx stats using jconsole)
//		tryGetAllAttributes(mbean);

		if (enableRefresh && adapter instanceof JmxBeanAdapterWithRefresh) {
			for (Object bean : beans) {
				((JmxBeanAdapterWithRefresh) adapter).registerRefreshableBean(bean, rootNode.getAllRefreshables(bean));
			}
		}
		return mbean;
	}

	JmxBeanAdapter ensureAdapter(Class<?> beanClass) {
		Class<? extends JmxBeanAdapter> adapterClass = findAdapterClass(beanClass)
				.orElseThrow(() -> new NoSuchElementException("Class or its superclass or any of implemented interfaces should be annotated with @JmxBean annotation"));
		return adapters.computeIfAbsent(adapterClass, $ -> {
			try {
				JmxBeanAdapter jmxBeanAdapter = adapterClass.getDeclaredConstructor().newInstance();
				if (jmxBeanAdapter instanceof JmxBeanAdapterWithRefresh) {
					((JmxBeanAdapterWithRefresh) jmxBeanAdapter).setRefreshParameters(specifiedRefreshPeriod, maxJmxRefreshesPerOneCycle);
				}
				return jmxBeanAdapter;
			} catch (ReflectiveOperationException e) {
				throw new RuntimeException(e);
			}
		});
	}

	// region building tree of AttributeNodes
	private List<AttributeNode> createNodesFor(Class<?> clazz, Class<?> beanClass,
			String[] includedOptionalAttrs, @Nullable Method getter,
			Map<Type, JmxCustomTypeAdapter<?>> customTypes) {

		Set<String> includedOptionals = new HashSet<>(List.of(includedOptionalAttrs));
		List<AttributeDescriptor> attrDescriptors = fetchAttributeDescriptors(clazz, customTypes);
		List<AttributeNode> attrNodes = new ArrayList<>();
		for (AttributeDescriptor descriptor : attrDescriptors) {
			checkNotNull(descriptor.getter(), "@JmxAttribute \"%s\" does not have getter", descriptor.name());

			String attrName;
			Method attrGetter = descriptor.getter();
			JmxAttribute attrAnnotation = attrGetter.getAnnotation(JmxAttribute.class);
			String attrAnnotationName = attrAnnotation.name();
			if (attrAnnotationName.equals(JmxAttribute.USE_GETTER_NAME)) {
				attrName = extractFieldNameFromGetter(attrGetter);
			} else {
				attrName = attrAnnotationName;
			}
			checkArgument(!attrName.contains("_"), "@JmxAttribute with name \"%s\" contains underscores", attrName);

			Type type = attrGetter.getGenericReturnType();
			Class<?> rawType = Types.getRawType(type);

			String attrDescription = null;
			if (!attrAnnotation.description().equals(JmxAttribute.NO_DESCRIPTION)) {
				attrDescription = attrAnnotation.description();
			} else if (isEnumType(rawType)) {
				attrDescription = "Possible enum values: " + Arrays.toString(rawType.getEnumConstants());
			}

			boolean included = !attrAnnotation.optional() || includedOptionals.contains(attrName);
			includedOptionals.remove(attrName);

<<<<<<< HEAD
			Type type = attrGetter.getGenericReturnType();
			Method attrSetter = descriptor.setter();
=======
			Method attrSetter = descriptor.getSetter();
>>>>>>> 03157e9e
			AttributeNode attrNode = createAttributeNodeFor(attrName, attrDescription, type, included,
					attrAnnotation, null, attrGetter, attrSetter, beanClass,
					customTypes);
			attrNodes.add(attrNode);
		}

		if (!includedOptionals.isEmpty()) {
			assert getter != null; // in this case getter cannot be null
			throw new RuntimeException(format("Error in \"extraSubAttributes\" parameter in @JmxAnnotation" +
							" on %s.%s(). There is no field \"%s\" in %s.",
					getter.getDeclaringClass().getName(), getter.getName(),
					first(includedOptionals), getter.getReturnType().getName()));
		}

		return attrNodes;
	}

	private List<AttributeDescriptor> fetchAttributeDescriptors(Class<?> clazz, Map<Type, JmxCustomTypeAdapter<?>> customTypes) {
		Map<String, AttributeDescriptor> nameToAttr = new HashMap<>();
		for (Method method : getAllMethods(clazz)) {
			if (method.isAnnotationPresent(JmxAttribute.class)) {
				validateJmxMethod(method, JmxAttribute.class);
				if (isGetter(method)) {
					processGetter(nameToAttr, method);
				} else if (isSetter(method)) {
					processSetter(nameToAttr, method, customTypes);
				} else {
					throw new RuntimeException(format("Method \"%s\" of class \"%s\" is annotated with @JmxAnnotation "
							+ "but is neither getter nor setter", method.getName(), method.getClass().getName())
					);
				}
			}
		}
		return new ArrayList<>(nameToAttr.values());
	}

	private static void validateJmxMethod(Method method, Class<? extends Annotation> annotationClass) {
		if (!isPublic(method)) {
			throw new IllegalStateException(format("A method \"%s\" in class '%s' annotated with @%s should be declared public",
					method.getName(), method.getDeclaringClass().getName(), annotationClass.getSimpleName()));
		}
		if (!isPublic(method.getDeclaringClass())) {
			throw new IllegalStateException(format("A class '%s' containing methods annotated with @%s should be declared public",
					method.getDeclaringClass().getName(), annotationClass.getSimpleName()));
		}
	}

	private static void processGetter(Map<String, AttributeDescriptor> nameToAttr, Method getter) {
		String name = extractFieldNameFromGetter(getter);
		Type attrType = getter.getReturnType();
		if (nameToAttr.containsKey(name)) {
			AttributeDescriptor previousDescriptor = nameToAttr.get(name);

			checkArgument(previousDescriptor.getter() == null,
					"More than one getter with name \"%s\"", getter.getName());
			checkArgument(previousDescriptor.type().equals(attrType),
					"Getter with name \"%s\" has different type than appropriate setter", getter.getName());

			nameToAttr.put(name, new AttributeDescriptor(name, attrType, getter, previousDescriptor.setter()));
		} else {
			nameToAttr.put(name, new AttributeDescriptor(name, attrType, getter, null));
		}
	}

	private void processSetter(Map<String, AttributeDescriptor> nameToAttr, Method setter, Map<Type, JmxCustomTypeAdapter<?>> customTypes) {
		Class<?> attrType = setter.getParameterTypes()[0];
		checkArgument(ReflectionUtils.isSimpleType(attrType) || isStringWrappedType(customTypes, attrType),
				"Setters are allowed only on attributes of simple, custom or Enum types. " +
						"But setter \"%s\" is for neither of the above types", setter.getName());

		String name = extractFieldNameFromSetter(setter);

		if (nameToAttr.containsKey(name)) {
			AttributeDescriptor previousDescriptor = nameToAttr.get(name);

			checkArgument(previousDescriptor.setter() == null,
					"More than one setter with name \"%s\"", setter.getName());
			checkArgument(previousDescriptor.type().equals(attrType),
					"Setter with name \"%s\" has different type than appropriate getter", setter.getName());

			nameToAttr.put(name, new AttributeDescriptor(
					name, attrType, previousDescriptor.getter(), setter));
		} else {
			nameToAttr.put(name, new AttributeDescriptor(name, attrType, null, setter));
		}
	}

	private void updateAdaptersRefreshParameters() {
		for (JmxBeanAdapter adapter : adapters.values()) {
			if (adapter instanceof JmxBeanAdapterWithRefresh) {
				((JmxBeanAdapterWithRefresh) adapter).setRefreshParameters(specifiedRefreshPeriod, maxJmxRefreshesPerOneCycle);
			}
		}
	}

	@SuppressWarnings("unchecked")
	private AttributeNode createAttributeNodeFor(
			String attrName,
			@Nullable String attrDescription,
			Type attrType,
			boolean included,
			@Nullable JmxAttribute attrAnnotation,
			@Nullable JmxReducer<?> reducer,
			@Nullable Method getter,
			@Nullable Method setter,
			Class<?> beanClass,
			Map<Type, JmxCustomTypeAdapter<?>> customTypes) {
		if (attrType instanceof Class) {
			ValueFetcher defaultFetcher = createAppropriateFetcher(getter);
			// 5 cases: custom-type, simple-type, JmxRefreshableStats, POJO, enum
			Class<? extends JmxStats> returnClass = (Class<? extends JmxStats>) attrType;

			if (customTypes.containsKey(attrType)) {
				reducer = reducer == null ? fetchReducerFrom(getter) : reducer;

				JmxCustomTypeAdapter<?> customTypeAdapter = customTypes.get(attrType);
				return AttributeNodeForType.createCustom(attrName, attrDescription, defaultFetcher,
						included, setter,
						(Function<Object, String>) customTypeAdapter.to,
						(Function<String, Object>) customTypeAdapter.from,
						(JmxReducer<Object>) reducer
				);

			} else if (ReflectionUtils.isSimpleType(returnClass)) {
				reducer = reducer == null ? fetchReducerFrom(getter) : reducer;

				return AttributeNodeForType.createSimple(
						attrName, attrDescription, defaultFetcher, included, setter, returnClass, reducer
				);

			} else if (isThrowable(returnClass)) {
				return new AttributeNodeForThrowable(attrName, attrDescription, included, defaultFetcher);

			} else if (returnClass.isArray()) {
				Class<?> elementType = returnClass.getComponentType();
				checkNotNull(getter, "Arrays can be used only directly in POJO, JmxRefreshableStats or JmxMBeans");
				ValueFetcher fetcher = new ValueFetcherFromGetterArrayAdapter(getter);
				return createListAttributeNodeFor(attrName, attrDescription, included, fetcher, elementType, beanClass, customTypes);

			} else if (isJmxStats(returnClass)) {
				// JmxRefreshableStats case

				checkJmxStatsAreValid(returnClass, beanClass, getter);

				String[] extraSubAttributes =
						attrAnnotation != null ? attrAnnotation.extraSubAttributes() : new String[0];
				List<AttributeNode> subNodes =
						createNodesFor(returnClass, beanClass, extraSubAttributes, getter, customTypes);

				if (subNodes.isEmpty()) {
					throw new IllegalArgumentException(format(
							"JmxRefreshableStats of type \"%s\" does not have JmxAttributes",
							returnClass.getName()));
				}

				return new AttributeNodeForPojo(attrName, attrDescription, included, defaultFetcher,
						createReducerForJmxStats(returnClass), subNodes);

			} else if (isEnumType(returnClass)) {
				reducer = reducer == null ? fetchReducerFrom(getter) : reducer;

				return AttributeNodeForType.createCustom(attrName, attrDescription, defaultFetcher,
						included, setter,
						anEnum -> ((Enum<?>) anEnum).name(),
						name -> parseEnum((Class<? extends Enum>) returnClass, name),
						(JmxReducer<Object>) reducer
				);

			} else {
				String[] extraSubAttributes =
						attrAnnotation != null ? attrAnnotation.extraSubAttributes() : new String[0];
				List<AttributeNode> subNodes =
						createNodesFor(returnClass, beanClass, extraSubAttributes, getter, customTypes);

				if (subNodes.isEmpty()) {
					throw new IllegalArgumentException(format("Unrecognized type of Jmx attribute: %s", attrType.getTypeName()));
				} else {
					// POJO case

					reducer = reducer == null ? fetchReducerFrom(getter) : reducer;

					return new AttributeNodeForPojo(
							attrName, attrDescription, included, defaultFetcher, reducer == DEFAULT_REDUCER ? null : reducer, subNodes);
				}
			}
		} else if (attrType instanceof ParameterizedType) {
			return createNodeForParametrizedType(
					attrName, attrDescription, (ParameterizedType) attrType, included, getter, setter, beanClass, customTypes);
		} else {
			throw new IllegalArgumentException(format("Unrecognized type of Jmx attribute: %s", attrType.getTypeName()));
		}
	}

	@SuppressWarnings("unchecked")
	private static JmxReducer<?> createReducerForJmxStats(Class<? extends JmxStats> jmxStatsClass) {
		return (JmxReducer<Object>) sources -> {
			JmxStats accumulator = createJmxAccumulator(jmxStatsClass);
			for (Object pojo : sources) {
				JmxStats jmxStats = (JmxStats) pojo;
				if (jmxStats != null) {
					accumulator.add(jmxStats);
				}
			}
			return accumulator;
		};
	}

	private static JmxStats createJmxAccumulator(Class<? extends JmxStats> jmxStatsClass) {
		JmxStats jmxStats = ReflectionUtils.tryToCreateInstanceWithFactoryMethods(jmxStatsClass, CREATE_ACCUMULATOR, CREATE);
		if (jmxStats == null) {
			throw new RuntimeException(format("Cannot create JmxStats accumulator instance: %s", jmxStatsClass.getName()));
		}
		return jmxStats;
	}

<<<<<<< HEAD
	private static JmxReducer<?> fetchReducerFrom(@Nullable Method getter) {
		if (getter == null) {
			return DEFAULT_REDUCER;
		}
		Class<? extends JmxReducer> reducerClass = null;
		JmxAttribute attrAnnotation = getter.getAnnotation(JmxAttribute.class);
=======
	@SuppressWarnings("unchecked")
	private static JmxReducer<?> fetchReducerFrom(@Nullable Method method) {
		if (method == null) {
			return DEFAULT_REDUCER;
		}
		Class<?> reducerClass = null;
		JmxAttribute attrAnnotation = method.getAnnotation(JmxAttribute.class);
>>>>>>> 03157e9e
		if (attrAnnotation != null) reducerClass = attrAnnotation.reducer();
		JmxOperation opAnnotation = method.getAnnotation(JmxOperation.class);
		if (opAnnotation != null) reducerClass = opAnnotation.reducer();

		if (reducerClass == null || reducerClass == DEFAULT_REDUCER.getClass()) {
			return DEFAULT_REDUCER;
		}
		try {
			return reducerClass.getDeclaredConstructor().newInstance();
		} catch (Exception e) {
			throw new RuntimeException(e);
		}
	}

	private static void checkJmxStatsAreValid(Class<?> returnClass, Class<?> beanClass, @Nullable Method getter) {
		if (JmxRefreshableStats.class.isAssignableFrom(returnClass) &&
				findAdapterClass(beanClass).filter(JmxBeanAdapterWithRefresh.class::isAssignableFrom).isEmpty()
		) {
			logger.warn("JmxRefreshableStats won't be refreshed when Bean adapter does not implement JmxBeanAdapterWithRefresh. " +
					"MBean class: {}", beanClass.getName());
		}

		if (returnClass.isInterface()) {
			throw new IllegalArgumentException(createErrorMessageForInvalidJmxStatsAttribute(getter));
		}

		if (Modifier.isAbstract(returnClass.getModifiers())) {
			throw new IllegalArgumentException(createErrorMessageForInvalidJmxStatsAttribute(getter));
		}

		if (!canBeCreated(returnClass, CREATE_ACCUMULATOR, CREATE)) {
			throw new IllegalArgumentException(createErrorMessageForInvalidJmxStatsAttribute(getter));
		}
	}

	private static String createErrorMessageForInvalidJmxStatsAttribute(@Nullable Method getter) {
		String msg = "Return type of JmxStats attribute must be a concrete class that implements" +
				" JmxStats interface and contains" +
				" static factory \"" + CREATE_ACCUMULATOR + "()\" method or" +
				" static factory \"" + CREATE + "()\" method or" +
				" public no-arg constructor";

		if (getter != null) {
			msg += format(". Error at %s.%s()", getter.getDeclaringClass().getName(), getter.getName());
		}
		return msg;
	}

	private AttributeNode createNodeForParametrizedType(String attrName, @Nullable String attrDescription,
			ParameterizedType pType, boolean included,
			@Nullable Method getter, @Nullable Method setter, Class<?> beanClass,
			Map<Type, JmxCustomTypeAdapter<?>> customTypes) {
		ValueFetcher fetcher = createAppropriateFetcher(getter);
		Class<?> rawType = (Class<?>) pType.getRawType();

		if (rawType == List.class) {
			Type listElementType = pType.getActualTypeArguments()[0];
			return createListAttributeNodeFor(
					attrName, attrDescription, included, fetcher, listElementType, beanClass, customTypes);
		} else if (rawType == Map.class) {
			Type valueType = pType.getActualTypeArguments()[1];
			JmxReducer<?> reducer = fetchReducerFrom(getter);
			return createMapAttributeNodeFor(attrName, attrDescription, included, fetcher, reducer, valueType, beanClass, customTypes);
		} else if (customTypes.containsKey(rawType)) {
			JmxReducer<?> reducer = fetchReducerFrom(getter);
			return createConverterAttributeNodeFor(attrName, attrDescription, pType, included, fetcher, setter, customTypes, reducer);
		} else {
			throw new IllegalArgumentException(format("There is no support for generic class %s", pType.getTypeName()));
		}
	}

	@SuppressWarnings("unchecked")
	private AttributeNodeForType createConverterAttributeNodeFor(
			String attrName,
			@Nullable String attrDescription,
			ParameterizedType type, boolean included,
			ValueFetcher fetcher, @Nullable Method setter,
			Map<Type, JmxCustomTypeAdapter<?>> customTypes,
			JmxReducer<?> reducer) {
		Type[] actualTypes = type.getActualTypeArguments();
		for (Type genericType : actualTypes) {
			if (!customTypes.containsKey(genericType)) {
				throw new IllegalArgumentException(format("There is no support for generic type %s", type.getTypeName()));
			}
		}
		JmxCustomTypeAdapter<?> t = customTypes.get(type.getRawType());
		return AttributeNodeForType.createCustom(attrName, attrDescription, fetcher, included, setter,
				(Function<Object, String>) t.to,
				(Function<String, Object>) t.from,
				(JmxReducer<Object>) reducer
		);
	}

	private AttributeNodeForList createListAttributeNodeFor(
			String attrName,
			@Nullable String attrDescription,
			boolean included,
			ValueFetcher fetcher,
			Type listElementType, Class<?> beanClass,
			Map<Type, JmxCustomTypeAdapter<?>> customTypes) {
		if (listElementType instanceof Class<?> listElementClass) {
			boolean isListOfJmxRefreshable = JmxRefreshable.class.isAssignableFrom(listElementClass);
			return new AttributeNodeForList(
					attrName,
					attrDescription,
					included,
					fetcher,
					createAttributeNodeFor("", attrDescription, listElementType, true, null, null, null, null, beanClass, customTypes),
					isListOfJmxRefreshable
			);
		} else if (listElementType instanceof ParameterizedType) {
			String typeName = ((Class<?>) ((ParameterizedType) listElementType).getRawType()).getSimpleName();
			return new AttributeNodeForList(
					attrName,
					attrDescription,
					included,
					fetcher,
					createNodeForParametrizedType(
							typeName, attrDescription, (ParameterizedType) listElementType, true, null, null, beanClass,
							customTypes
					),
					false
			);
		} else {
			throw new IllegalArgumentException(format("Can't create list attribute node for List<%s>", listElementType.getTypeName()));
		}
	}

	private AttributeNodeForMap createMapAttributeNodeFor(
			String attrName,
			@Nullable String attrDescription,
			boolean included, ValueFetcher fetcher, JmxReducer<?> reducer,
			Type valueType, Class<?> beanClass,
			Map<Type, JmxCustomTypeAdapter<?>> customTypes) {
		boolean isMapOfJmxRefreshable = false;
		AttributeNode node;
		if (valueType instanceof Class<?> valueClass) {
			isMapOfJmxRefreshable = JmxRefreshable.class.isAssignableFrom(valueClass);
			node = createAttributeNodeFor("", attrDescription, valueType, true, null, reducer, null, null, beanClass, customTypes);
		} else if (valueType instanceof ParameterizedType) {
			String typeName = ((Class<?>) ((ParameterizedType) valueType).getRawType()).getSimpleName();
			node = createNodeForParametrizedType(typeName, attrDescription, (ParameterizedType) valueType, true, null, null, beanClass,
					customTypes);
		} else {
			throw new IllegalArgumentException(format("Can't create map attribute node for %s", valueType.getTypeName()));
		}
		return new AttributeNodeForMap(attrName, attrDescription, included, fetcher, node, isMapOfJmxRefreshable);
	}

	private static ValueFetcher createAppropriateFetcher(@Nullable Method getter) {
		return getter != null ? new ValueFetcherFromGetter(getter) : new ValueFetcherDirect();
	}
	// endregion

	/**
	 * Creates attribute tree of Jmx attributes for clazz.
	 */
	private AttributeNodeForPojo createAttributesTree(Class<?> clazz, Map<Type, JmxCustomTypeAdapter<?>> customTypes) {
		List<AttributeNode> subNodes = createNodesFor(clazz, clazz, new String[0], null, customTypes);
		return new AttributeNodeForPojo("", null, true, new ValueFetcherDirect(), null, subNodes);
	}

	// region creating jmx metadata - MBeanInfo
	private static MBeanInfo createMBeanInfo(AttributeNodeForPojo rootNode, Class<?> beanClass, Map<Type, JmxCustomTypeAdapter<?>> customTypes) {
		String beanName = "";
		String beanDescription = "";
		MBeanAttributeInfo[] attributes = rootNode != null ?
				fetchAttributesInfo(rootNode) :
				new MBeanAttributeInfo[0];
		MBeanOperationInfo[] operations = fetchOperationsInfo(beanClass, customTypes);
		return new MBeanInfo(
				beanName,
				beanDescription,
				attributes,
				null,  // constructors
				operations,
				null); //notifications
	}

	private static MBeanAttributeInfo[] fetchAttributesInfo(AttributeNodeForPojo rootNode) {
		Set<String> visibleAttrs = rootNode.getVisibleAttributes();
		Map<String, OpenType<?>> nameToType = rootNode.getOpenTypes();
		Map<String, Map<String, String>> nameToDescriptions = rootNode.getDescriptions();
		List<MBeanAttributeInfo> attrsInfo = new ArrayList<>();
		for (String attrName : visibleAttrs) {
			String description = createDescription(attrName, nameToDescriptions.get(attrName));
			OpenType<?> attrType = nameToType.get(attrName);
			boolean writable = rootNode.isSettable(attrName);
			boolean isIs = attrType.equals(SimpleType.BOOLEAN);
			attrsInfo.add(new MBeanAttributeInfo(attrName, attrType.getClassName(), description, true, writable, isIs));
		}

		return attrsInfo.toArray(new MBeanAttributeInfo[0]);
	}

	private static String createDescription(String name, Map<String, String> groupDescriptions) {
		if (groupDescriptions.isEmpty()) {
			return name;
		}

		if (!name.contains("_")) {
			assert groupDescriptions.size() == 1;
			return first(groupDescriptions.values());
		}

		return groupDescriptions.entrySet().stream()
				.map(entry -> String.format("\"%s\": %s", entry.getKey(), entry.getValue()))
				.collect(joining("  |  "));
	}

	private static MBeanOperationInfo[] fetchOperationsInfo(Class<?> beanClass, Map<Type, JmxCustomTypeAdapter<?>> customTypes) {
		List<MBeanOperationInfo> operations = new ArrayList<>();
		List<Method> methods = getAllMethods(beanClass);
		for (Method method : methods) {
			if (!method.isAnnotationPresent(JmxOperation.class)) continue;

			validateJmxMethod(method, JmxOperation.class);
			JmxOperation annotation = method.getAnnotation(JmxOperation.class);
			String opName = annotation.name();
			if (opName.equals("")) {
				opName = method.getName();
			}

			Annotation[][] parameterAnnotations = method.getParameterAnnotations();
			Parameter[] parameters = method.getParameters();
			MBeanParameterInfo[] parameterInfos = new MBeanParameterInfo[parameters.length];
			for (int i = 0; i < parameters.length; i++) {
				Parameter parameter = parameters[i];
				Class<?> parameterType = parameter.getType();

				String defaultName = parameter.isNamePresent() ?
						parameter.getName() :
						parameterType.getSimpleName();

				if (isStringWrappedType(customTypes, parameterType)) {
					parameterType = String.class;
				}

				String description = "";
				if (isEnumType(parameterType)) {
					description = "Possible enum values: " + Arrays.toString(parameter.getType().getEnumConstants());
				}

				parameterInfos[i] = new MBeanParameterInfo(
						Arrays.stream(parameterAnnotations[i])
								.filter(a -> a.annotationType() == JmxParameter.class)
								.map(JmxParameter.class::cast)
								.map(JmxParameter::value)
								.findFirst()
								.orElse(defaultName),
						parameterType.getName(),
						description);
			}

			Class<?> returnType = method.getReturnType();

			String description = annotation.description();
			String returnTypeName;
			if (isStringWrappedType(customTypes, returnType)) {
				returnTypeName = String.class.getName();
				if (description.isEmpty()) {
					description = returnType.getName();
				}
			} else {
				returnTypeName = returnType.getName();
			}

			MBeanOperationInfo operationInfo = new MBeanOperationInfo(
					opName, description, parameterInfos, returnTypeName, MBeanOperationInfo.ACTION);
			operations.add(operationInfo);
		}

		return operations.toArray(new MBeanOperationInfo[0]);
	}

	private static boolean isStringWrappedType(Map<Type, JmxCustomTypeAdapter<?>> customTypes, Class<?> parameterType) {
		return isEnumType(parameterType) || customTypes.containsKey(parameterType);
	}

	private static boolean isEnumType(Class<?> parameterType) {
		return Enum.class.isAssignableFrom(parameterType);
	}
	// endregion

	// region jmx operations fetching
	@SuppressWarnings("unchecked")
	private Map<OperationKey, Invokable> fetchOpkeyToInvokable(Class<?> beanClass, Map<Type, JmxCustomTypeAdapter<?>> customTypes) {
		Map<OperationKey, Invokable> opkeyToInvokable = new HashMap<>();
		List<Method> methods = getAllMethods(beanClass);
		for (Method method : methods) {
			if (!method.isAnnotationPresent(JmxOperation.class)) continue;

			JmxOperation annotation = method.getAnnotation(JmxOperation.class);
			String opName = annotation.name();
			if (opName.equals("")) {
				opName = method.getName();
			}
			Class<?>[] paramTypes = method.getParameterTypes();
			Annotation[][] paramAnnotations = method.getParameterAnnotations();

			assert paramAnnotations.length == paramTypes.length;

			String[] paramTypesNames = new String[paramTypes.length];
			for (int i = 0; i < paramTypes.length; i++) {
				paramTypesNames[i] = paramTypes[i].getName();
			}

			Invokable invokable;
			if (isGetter(method)) {
				String name = extractFieldNameFromGetter(method);
				AttributeNode node = createAttributeNodeFor(name, null, method.getGenericReturnType(), true, null, null, method, null, beanClass, customTypes);
				invokable = Invokable.ofAttributeNode(node);
			} else {
				invokable = Invokable.ofMethod(method);
				for (int i = 0; i < paramTypes.length; i++) {
					Class<?> paramType = paramTypes[i];
					if (!isStringWrappedType(customTypes, paramType)) continue;

					paramTypesNames[i] = String.class.getName();
					JmxCustomTypeAdapter<?> customAdapter = customTypes.get(paramType);
					if (customAdapter == null) {
						invokable = invokable.mapArgument(i, name -> parseEnum((Class<? extends Enum>) paramType, ((String) name)));
						continue;
					}

					if (customAdapter.from != null) {
						invokable = invokable.mapArgument(i, x -> customAdapter.from.apply((String) x));
					}
				}

				Class<?> returnType = method.getReturnType();
				if (customTypes.containsKey(returnType)) {
					JmxCustomTypeAdapter<?> customAdapter = customTypes.get(returnType);
					invokable = invokable.mapResult(result -> ((Function) customAdapter.to).apply(result));
				} else if (isEnumType(returnType)) {
					invokable = invokable.mapResult(anEnum -> ((Enum<?>) anEnum).name());
				}
			}

			Invokable prev = opkeyToInvokable.put(new OperationKey(opName, paramTypesNames), invokable);
			checkState(prev == null, "Ambiguous JMX operations: `" + opName + "` in " + beanClass.getName());
		}
		return opkeyToInvokable;
	}
	// endregion

	// region helper classes
	public record AttributeDescriptor(String name, Type type, Method getter, Method setter) {}

	public record OperationKey(String name, String[] argTypes) {
		@Override
		public boolean equals(Object o) {
			if (this == o) return true;
			if (!(o instanceof OperationKey that)) return false;

			if (!name.equals(that.name)) return false;

			return Arrays.equals(argTypes, that.argTypes);

		}

		@Override
		public int hashCode() {
			int result = name.hashCode();
			result = 31 * result + Arrays.hashCode(argTypes);
			return result;
		}
	}

	public static final class DynamicMBeanAggregator implements DynamicMBean {
		private final MBeanInfo mBeanInfo;
		private final JmxBeanAdapter adapter;
		private final List<?> beans;
		private final AttributeNodeForPojo rootNode;
		private final Map<OperationKey, Invokable> opKeyToInvokable;

		public DynamicMBeanAggregator(MBeanInfo mBeanInfo, JmxBeanAdapter adapter, List<?> beans,
				AttributeNodeForPojo rootNode, Map<OperationKey, Invokable> opKeyToInvokable) {
			this.mBeanInfo = mBeanInfo;
			this.adapter = adapter;
			this.beans = beans;

			this.rootNode = rootNode;
			this.opKeyToInvokable = opKeyToInvokable;
		}

		@Override
		public Object getAttribute(String attribute) throws MBeanException {
			Object value;
			try {
				value = rootNode.aggregateAttributes(Set.of(attribute), beans).get(attribute);
			} catch (Exception e) {
				logger.warn("Failed to fetch attribute '{}' from beans {}", attribute, beans, e);
				propagate(e);
				throw new AssertionError("Never reached");
			}

			if (value instanceof Throwable throwable) {
				logger.warn("Failed to fetch attribute '{}' from beans {}", attribute, beans, throwable);
				propagate(throwable);
			}
			return value;
		}

		@Override
		public void setAttribute(Attribute attribute) throws MBeanException {
			String attrName = attribute.getName();
			Object attrValue = attribute.getValue();

			CountDownLatch latch = new CountDownLatch(beans.size());
			Ref<Exception> exceptionRef = new Ref<>();

			for (Object bean : beans) {
				adapter.execute(bean, () -> {
					try {
						rootNode.setAttribute(attrName, attrValue, List.of(bean));
						latch.countDown();
					} catch (Exception e) {
						logger.warn("Failed to set attribute '{}' of {} with value '{}'", attrName, bean, attrValue, e);
						exceptionRef.set(e);
						latch.countDown();
					}
				});
			}

			try {
				latch.await();
			} catch (InterruptedException e) {
				Thread.currentThread().interrupt();
				throw new MBeanException(e);
			}

			Exception e = exceptionRef.get();
			if (e != null) {
				Exception actualException = e;
				if (e instanceof SetterException setterException) {
					actualException = setterException.getCausedException();
				}
				propagate(actualException);
			}
		}

		@Override
		public AttributeList getAttributes(String[] attributes) {
			AttributeList attrList = new AttributeList();
			Set<String> attrNames = Set.of(attributes);
			try {
				Map<String, Object> aggregatedAttrs = rootNode.aggregateAttributes(attrNames, beans);
				for (Map.Entry<String, Object> entry : aggregatedAttrs.entrySet()) {
					if (!(entry.getValue() instanceof Throwable)) {
						attrList.add(new Attribute(entry.getKey(), entry.getValue()));
					}
				}
			} catch (Exception e) {
				logger.warn("Failed to get attributes {} from beans {}", attrNames, beans, e);
			}
			return attrList;
		}

		@Override
		public AttributeList setAttributes(AttributeList attributes) {
			AttributeList resultList = new AttributeList();
			for (Object attr : attributes) {
				Attribute attribute = (Attribute) attr;
				try {
					setAttribute(attribute);
					resultList.add(new Attribute(attribute.getName(), attribute.getValue()));
				} catch (MBeanException ignored) {
				}
			}
			return resultList;
		}

		@Override
		public @Nullable Object invoke(String actionName, Object[] params, String[] signature) throws MBeanException {
			Object[] args = nonNullElse(params, new Object[0]);
			String[] argTypes = nonNullElse(signature, new String[0]);
			OperationKey opkey = new OperationKey(actionName, argTypes);
			Invokable invokable = opKeyToInvokable.get(opkey);
			if (invokable == null) {
				String operationName = prettyOperationName(actionName, argTypes);
				String errorMsg = format("There is no operation \"%s\"", operationName);
				throw new RuntimeOperationsException(new IllegalArgumentException("Operation not found"), errorMsg);
			}

<<<<<<< HEAD
			if (methodOrNode.isLeft()) {
				return invokeMethod(methodOrNode.getLeft(), args);
			} else {
				if (args.length != 0) {
					throw new MBeanException(new IllegalArgumentException("Passing arguments to getter operation"));
				}
				return invokeNode(extractFieldNameFromGetterName(actionName), methodOrNode.getRight());
			}
		}

		private Object invokeMethod(Method method, Object[] args) throws MBeanException {
			CountDownLatch latch = new CountDownLatch(beans.size());
			Ref<Object> lastValueRef = new Ref<>();
			Ref<Exception> exceptionRef = new Ref<>();
			for (Object bean : beans) {
				adapter.execute(bean, () -> {
					try {
						Object result = method.invoke(bean, args);
						lastValueRef.set(result);
						latch.countDown();
					} catch (Exception e) {
						logger.warn("Failed to invoke method '{}' on {} with args {}", method, bean, args, e);
						exceptionRef.set(e);
						latch.countDown();
					}
				});
			}

			try {
				latch.await();
			} catch (InterruptedException e) {
				Thread.currentThread().interrupt();
				throw new MBeanException(e);
			}

			Exception e = exceptionRef.get();
			if (e != null) {
				propagate(e);
			}

			// We don't know how to aggregate return values if there are several beans
			return beans.size() == 1 ? lastValueRef.get() : null;
		}

		private Object invokeNode(String name, AttributeNode node) throws MBeanException {
			try {
				return node.aggregateAttributes(Set.of(name), beans).get(name);
			} catch (Throwable e) {
				logger.warn("Failed to fetch attribute '{}' from beans {}", name, beans, e);
				propagate(e);
				return null;
			}
		}

		private void propagate(Throwable e) throws MBeanException {
			if (e instanceof InvocationTargetException) {
				Throwable targetException = ((InvocationTargetException) e).getTargetException();

				if (targetException instanceof Exception) {
					throw new MBeanException((Exception) targetException);
				} else {
					throw new MBeanException(
							new Exception(format("Throwable of type \"%s\" and message \"%s\" " +
											"was thrown during method invocation",
									targetException.getClass().getName(), targetException.getMessage())
							)
					);
				}

			} else {
				if (e instanceof Exception) {
					throw new MBeanException((Exception) e);
				} else {
					throw new MBeanException(
							new Exception(format("Throwable of type \"%s\" and message \"%s\" " +
											"was thrown",
									e.getClass().getName(), e.getMessage())
							)
					);
				}
			}
=======
			return invokable.invoke(beans, adapter, args);
>>>>>>> 03157e9e
		}

		@SuppressWarnings("StringConcatenationInsideStringBufferAppend")
		private static String prettyOperationName(String name, String[] argTypes) {
			StringBuilder operationName = new StringBuilder(name + "(");
			if (argTypes.length > 0) {
				for (int i = 0; i < argTypes.length - 1; i++) {
					operationName.append(argTypes[i] + ", ");
				}
				operationName.append(argTypes[argTypes.length - 1]);
			}
			operationName.append(")");
			return operationName.toString();
		}

		@Override
		public MBeanInfo getMBeanInfo() {
			return mBeanInfo;
		}
	}

<<<<<<< HEAD
	public static class JmxCustomTypeAdapter<T> {
=======
	private static void propagate(Throwable e) throws MBeanException {
		if (e instanceof InvocationTargetException) {
			Throwable targetException = ((InvocationTargetException) e).getTargetException();

			if (targetException instanceof Exception) {
				throw new MBeanException((Exception) targetException);
			} else {
				throw new MBeanException(
						new Exception(format("Throwable of type \"%s\" and message \"%s\" " +
										"was thrown during method invocation",
								targetException.getClass().getName(), targetException.getMessage())
						)
				);
			}

		}

		if (e instanceof Exception) {
			throw new MBeanException((Exception) e);
		} else {
			throw new MBeanException(
					new Exception(format("Throwable of type \"%s\" and message \"%s\" " +
									"was thrown",
							e.getClass().getName(), e.getMessage())
					)
			);
		}
	}

	static class JmxCustomTypeAdapter<T> {
>>>>>>> 03157e9e
		public final @Nullable Function<String, T> from;
		public final Function<T, String> to;

		public JmxCustomTypeAdapter(Function<T, String> to, @Nullable Function<String, T> from) {
			this.to = to;
			this.from = from;
		}

		public JmxCustomTypeAdapter(Function<T, String> to) {
			this.to = to;
			this.from = null;
		}
	}

	private static <E extends Enum<E>> E parseEnum(Class<E> enumClass, String name) {
		try {
			return Enum.valueOf(enumClass, name);
		} catch (IllegalArgumentException ignored) {
			try {
				return Enum.valueOf(enumClass, name.toUpperCase());
			} catch (IllegalArgumentException ignored2) {
				throw new IllegalArgumentException(format("Invalid value of enum %s: %s. Possible enum values: %s",
						enumClass.getSimpleName(), name, Arrays.toString(enumClass.getEnumConstants())));
			}
		}
	}

	private interface Invokable {
		Object invoke(List<?> beans, JmxBeanAdapter adapter, Object[] args) throws MBeanException;

		default Invokable mapArgument(int index, UnaryOperator<Object> mapper) {
			return (beans, adapter, args) -> {
				args[index] = mapper.apply(args[index]);
				return invoke(beans, adapter, args);
			};
		}

		default Invokable mapResult(UnaryOperator<Object> mapper) {
			return (beans, adapter, args) -> {
				Object result = invoke(beans, adapter, args);
				return result == null ?
						null :
						mapper.apply(result);
			};
		}

		static Invokable ofAttributeNode(AttributeNode attributeNode) {
			String name = attributeNode.getName();
			Set<String> nameSet = singleton(name);
			return (beans, adapter, args) -> {
				if (args.length != 0) {
					throw new MBeanException(new IllegalArgumentException("Passing arguments to getter operation"));
				}

				try {
					return attributeNode.aggregateAttributes(nameSet, beans).get(name);
				} catch (Throwable e) {
					logger.warn("Failed to fetch attribute '{}' from beans {}", name, beans, e);
					propagate(e);
					return null;
				}
			};
		}

		static Invokable ofMethod(Method method) {
			//noinspection unchecked
			JmxReducer<Object> reducer = (JmxReducer<Object>) fetchReducerFrom(method);

			return (beans, adapter, args) -> {
				CountDownLatch latch = new CountDownLatch(beans.size());
				List<Object> values = new ArrayList<>(beans.size());
				Ref<Exception> exceptionRef = new Ref<>();
				for (Object bean : beans) {
					adapter.execute(bean, () -> {
						try {
							Object result = method.invoke(bean, args);
							values.add(result);
							latch.countDown();
						} catch (Exception e) {
							logger.warn("Failed to invoke method '{}' on {} with args {}", method, bean, args, e);
							exceptionRef.set(e);
							latch.countDown();
						}
					});
				}

				try {
					latch.await();
				} catch (InterruptedException e) {
					Thread.currentThread().interrupt();
					throw new MBeanException(e);
				}

				Exception e = exceptionRef.get();
				if (e != null) {
					propagate(e);
				}

				return reducer.reduce(values);
			};
		}
	}
	// endregion
}<|MERGE_RESOLUTION|>--- conflicted
+++ resolved
@@ -16,26 +16,20 @@
 
 package io.activej.jmx;
 
-<<<<<<< HEAD
-import io.activej.common.collection.Either;
-=======
-import io.activej.common.initializer.WithInitializer;
->>>>>>> 03157e9e
 import io.activej.common.ref.Ref;
 import io.activej.common.reflection.ReflectionUtils;
 import io.activej.jmx.api.ConcurrentJmxBeanAdapter;
 import io.activej.jmx.api.JmxBeanAdapter;
 import io.activej.jmx.api.JmxBeanAdapterWithRefresh;
 import io.activej.jmx.api.JmxRefreshable;
-import io.activej.jmx.api.attribute.*;
+import io.activej.jmx.api.attribute.JmxAttribute;
+import io.activej.jmx.api.attribute.JmxOperation;
+import io.activej.jmx.api.attribute.JmxParameter;
+import io.activej.jmx.api.attribute.JmxReducer;
 import io.activej.jmx.api.attribute.JmxReducers.JmxReducerDistinct;
 import io.activej.jmx.stats.JmxRefreshableStats;
 import io.activej.jmx.stats.JmxStats;
-<<<<<<< HEAD
-=======
 import io.activej.types.Types;
-import org.jetbrains.annotations.NotNull;
->>>>>>> 03157e9e
 import org.jetbrains.annotations.Nullable;
 import org.slf4j.Logger;
 import org.slf4j.LoggerFactory;
@@ -222,12 +216,7 @@
 			boolean included = !attrAnnotation.optional() || includedOptionals.contains(attrName);
 			includedOptionals.remove(attrName);
 
-<<<<<<< HEAD
-			Type type = attrGetter.getGenericReturnType();
 			Method attrSetter = descriptor.setter();
-=======
-			Method attrSetter = descriptor.getSetter();
->>>>>>> 03157e9e
 			AttributeNode attrNode = createAttributeNodeFor(attrName, attrDescription, type, included,
 					attrAnnotation, null, attrGetter, attrSetter, beanClass,
 					customTypes);
@@ -443,22 +432,12 @@
 		return jmxStats;
 	}
 
-<<<<<<< HEAD
-	private static JmxReducer<?> fetchReducerFrom(@Nullable Method getter) {
-		if (getter == null) {
-			return DEFAULT_REDUCER;
-		}
-		Class<? extends JmxReducer> reducerClass = null;
-		JmxAttribute attrAnnotation = getter.getAnnotation(JmxAttribute.class);
-=======
-	@SuppressWarnings("unchecked")
 	private static JmxReducer<?> fetchReducerFrom(@Nullable Method method) {
 		if (method == null) {
 			return DEFAULT_REDUCER;
 		}
-		Class<?> reducerClass = null;
+		Class<? extends JmxReducer> reducerClass = null;
 		JmxAttribute attrAnnotation = method.getAnnotation(JmxAttribute.class);
->>>>>>> 03157e9e
 		if (attrAnnotation != null) reducerClass = attrAnnotation.reducer();
 		JmxOperation opAnnotation = method.getAnnotation(JmxOperation.class);
 		if (opAnnotation != null) reducerClass = opAnnotation.reducer();
@@ -944,91 +923,7 @@
 				throw new RuntimeOperationsException(new IllegalArgumentException("Operation not found"), errorMsg);
 			}
 
-<<<<<<< HEAD
-			if (methodOrNode.isLeft()) {
-				return invokeMethod(methodOrNode.getLeft(), args);
-			} else {
-				if (args.length != 0) {
-					throw new MBeanException(new IllegalArgumentException("Passing arguments to getter operation"));
-				}
-				return invokeNode(extractFieldNameFromGetterName(actionName), methodOrNode.getRight());
-			}
-		}
-
-		private Object invokeMethod(Method method, Object[] args) throws MBeanException {
-			CountDownLatch latch = new CountDownLatch(beans.size());
-			Ref<Object> lastValueRef = new Ref<>();
-			Ref<Exception> exceptionRef = new Ref<>();
-			for (Object bean : beans) {
-				adapter.execute(bean, () -> {
-					try {
-						Object result = method.invoke(bean, args);
-						lastValueRef.set(result);
-						latch.countDown();
-					} catch (Exception e) {
-						logger.warn("Failed to invoke method '{}' on {} with args {}", method, bean, args, e);
-						exceptionRef.set(e);
-						latch.countDown();
-					}
-				});
-			}
-
-			try {
-				latch.await();
-			} catch (InterruptedException e) {
-				Thread.currentThread().interrupt();
-				throw new MBeanException(e);
-			}
-
-			Exception e = exceptionRef.get();
-			if (e != null) {
-				propagate(e);
-			}
-
-			// We don't know how to aggregate return values if there are several beans
-			return beans.size() == 1 ? lastValueRef.get() : null;
-		}
-
-		private Object invokeNode(String name, AttributeNode node) throws MBeanException {
-			try {
-				return node.aggregateAttributes(Set.of(name), beans).get(name);
-			} catch (Throwable e) {
-				logger.warn("Failed to fetch attribute '{}' from beans {}", name, beans, e);
-				propagate(e);
-				return null;
-			}
-		}
-
-		private void propagate(Throwable e) throws MBeanException {
-			if (e instanceof InvocationTargetException) {
-				Throwable targetException = ((InvocationTargetException) e).getTargetException();
-
-				if (targetException instanceof Exception) {
-					throw new MBeanException((Exception) targetException);
-				} else {
-					throw new MBeanException(
-							new Exception(format("Throwable of type \"%s\" and message \"%s\" " +
-											"was thrown during method invocation",
-									targetException.getClass().getName(), targetException.getMessage())
-							)
-					);
-				}
-
-			} else {
-				if (e instanceof Exception) {
-					throw new MBeanException((Exception) e);
-				} else {
-					throw new MBeanException(
-							new Exception(format("Throwable of type \"%s\" and message \"%s\" " +
-											"was thrown",
-									e.getClass().getName(), e.getMessage())
-							)
-					);
-				}
-			}
-=======
 			return invokable.invoke(beans, adapter, args);
->>>>>>> 03157e9e
 		}
 
 		@SuppressWarnings("StringConcatenationInsideStringBufferAppend")
@@ -1050,9 +945,6 @@
 		}
 	}
 
-<<<<<<< HEAD
-	public static class JmxCustomTypeAdapter<T> {
-=======
 	private static void propagate(Throwable e) throws MBeanException {
 		if (e instanceof InvocationTargetException) {
 			Throwable targetException = ((InvocationTargetException) e).getTargetException();
@@ -1082,8 +974,7 @@
 		}
 	}
 
-	static class JmxCustomTypeAdapter<T> {
->>>>>>> 03157e9e
+	public static class JmxCustomTypeAdapter<T> {
 		public final @Nullable Function<String, T> from;
 		public final Function<T, String> to;
 
@@ -1132,7 +1023,7 @@
 
 		static Invokable ofAttributeNode(AttributeNode attributeNode) {
 			String name = attributeNode.getName();
-			Set<String> nameSet = singleton(name);
+			Set<String> nameSet = Set.of(name);
 			return (beans, adapter, args) -> {
 				if (args.length != 0) {
 					throw new MBeanException(new IllegalArgumentException("Passing arguments to getter operation"));
