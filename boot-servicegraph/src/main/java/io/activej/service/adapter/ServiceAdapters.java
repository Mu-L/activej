/*
 * Copyright (C) 2020 ActiveJ LLC.
 *
 * Licensed under the Apache License, Version 2.0 (the "License");
 * you may not use this file except in compliance with the License.
 * You may obtain a copy of the License at
 *
 * http://www.apache.org/licenses/LICENSE-2.0
 *
 * Unless required by applicable law or agreed to in writing, software
 * distributed under the License is distributed on an "AS IS" BASIS,
 * WITHOUT WARRANTIES OR CONDITIONS OF ANY KIND, either express or implied.
 * See the License for the specific language governing permissions and
 * limitations under the License.
 */

package io.activej.service.adapter;

import io.activej.async.service.ReactiveService;
import io.activej.common.annotation.StaticFactories;
import io.activej.common.service.BlockingService;
import io.activej.eventloop.Eventloop;
import io.activej.inject.binding.OptionalDependency;
import io.activej.net.ReactiveServer;
import io.activej.reactor.net.BlockingSocketServer;
import io.activej.service.Service;
import org.slf4j.Logger;

import javax.sql.DataSource;
import java.io.IOException;
import java.sql.Connection;
import java.util.*;
import java.util.concurrent.*;

<<<<<<< HEAD
import static io.activej.reactor.util.RunnableWithContext.runnableOf;
=======
>>>>>>> e4acb81e
import static org.slf4j.LoggerFactory.getLogger;

@SuppressWarnings("WeakerAccess")
@StaticFactories(ServiceAdapter.class)
public class ServiceAdapters {
	private static final Logger logger = getLogger(ServiceAdapters.class);

	public abstract static class SimpleServiceAdapter<S> implements ServiceAdapter<S> {
		private final boolean startConcurrently;
		private final boolean stopConcurrently;

		protected SimpleServiceAdapter(boolean startConcurrently, boolean stopConcurrently) {
			this.startConcurrently = startConcurrently;
			this.stopConcurrently = stopConcurrently;
		}

		protected SimpleServiceAdapter() {
			this(true, true);
		}

		protected abstract void start(S instance) throws Exception;

		protected abstract void stop(S instance) throws Exception;

		@Override
		public final CompletableFuture<?> start(S instance, Executor executor) {
			CompletableFuture<?> future = new CompletableFuture<>();
			(startConcurrently ? executor : (Executor) Runnable::run).execute(() -> {
				try {
					start(instance);
					future.complete(null);
				} catch (Exception e) {
					future.completeExceptionally(e);
				}
			});
			return future;
		}

		@Override
		public final CompletableFuture<?> stop(S instance, Executor executor) {
			CompletableFuture<?> future = new CompletableFuture<>();
			(stopConcurrently ? executor : (Executor) Runnable::run).execute(() -> {
				try {
					stop(instance);
					future.complete(null);
				} catch (Exception e) {
					future.completeExceptionally(e);
				}
			});
			return future;
		}
	}

	public static ServiceAdapter<Service> forService() {
		return new ServiceAdapter<>() {
			@Override
			public CompletableFuture<?> start(Service instance, Executor executor) {
				return instance.start();
			}

			@Override
			public CompletableFuture<?> stop(Service instance, Executor executor) {
				return instance.stop();
			}
		};
	}

	/**
	 * Returns factory which transforms blocking Service to asynchronous non-blocking CompletableFuture. It runs blocking operations from other thread from
	 * executor.
	 */
	public static ServiceAdapter<BlockingService> forBlockingService() {
		return new SimpleServiceAdapter<>() {
			@Override
			protected void start(BlockingService instance) throws Exception {
				instance.start();
			}

			@Override
			protected void stop(BlockingService instance) throws Exception {
				instance.stop();
			}
		};
	}

	public static <T> ServiceAdapter<OptionalDependency<T>> forOptionalDependency(ServiceAdapter<T> adapter) {
		return new ServiceAdapter<>() {
			@Override
			public CompletableFuture<?> start(OptionalDependency<T> optional, Executor executor) {
				if (optional.isPresent()) {
					T instance = optional.get();
					return adapter.start(instance, executor);
				}
				return CompletableFuture.completedFuture(null);
			}

			@Override
			public CompletableFuture<?> stop(OptionalDependency<T> optional, Executor executor) {
				if (optional.isPresent()) {
					T instance = optional.get();
					return adapter.stop(instance, executor);
				}
				return CompletableFuture.completedFuture(null);
			}
		};
	}

	/**
	 * Returns factory which transforms Timer to CompletableFuture. On start it does nothing, on stop it cancel timer.
	 */
	public static ServiceAdapter<Timer> forTimer() {
		return new SimpleServiceAdapter<>(false, false) {
			@Override
			protected void start(Timer instance) {
			}

			@Override
			protected void stop(Timer instance) {
				instance.cancel();
			}
		};
	}

	/**
	 * Returns factory which transforms ExecutorService to CompletableFuture. On starting it doing nothing, on stopping it shuts down ExecutorService.
	 */
	public static ServiceAdapter<ExecutorService> forExecutorService() {
		return new SimpleServiceAdapter<>(false, true) {
			@Override
			protected void start(ExecutorService instance) {
			}

			@Override
			protected void stop(ExecutorService instance) throws Exception {
				instance.shutdown();
				if (!instance.isTerminated()) {
					logger.warn("Awaiting termination of {} ...", instance);
					//noinspection ResultOfMethodCallIgnored
					instance.awaitTermination(Long.MAX_VALUE, TimeUnit.MILLISECONDS);
					logger.info("Instance {} has been terminated", instance);
				}
			}
		};
	}

	/**
	 * Returns factory which transforms AutoCloseable object to CompletableFuture. On starting it doing nothing, on stopping it close AutoCloseable.
	 */
	public static ServiceAdapter<AutoCloseable> forAutoCloseable() {
		return new SimpleServiceAdapter<>(false, true) {
			@Override
			protected void start(AutoCloseable instance) {
			}

			@Override
			protected void stop(AutoCloseable instance) throws Exception {
				instance.close();
			}
		};
	}

	/**
	 * Returns factory which transforms DataSource object to CompletableFuture. On start it checks connecting , on stop it closes DataSource.
	 */
	public static ServiceAdapter<DataSource> forDataSource() {
		return new SimpleServiceAdapter<>(true, false) {
			@Override
			protected void start(DataSource instance) throws Exception {
				Connection connection = instance.getConnection();
				connection.close();
			}

			@Override
			protected void stop(DataSource instance) {
			}
		};
	}

	public static ServiceAdapter<ReactiveService> forReactiveService() {
		return new ServiceAdapter<>() {
			@Override
			public CompletableFuture<?> start(ReactiveService instance, Executor executor) {
				CompletableFuture<Object> future = new CompletableFuture<>();
<<<<<<< HEAD
				instance.getReactor().execute(runnableOf(instance, () -> {
=======
				instance.getEventloop().execute(() -> {
>>>>>>> e4acb81e
					try {
						instance.start()
								.whenResult(future::complete)
								.whenException(future::completeExceptionally);
					} catch (Exception e) {
						future.completeExceptionally(e);
					}
				});
				return future;
			}

			@Override
			public CompletableFuture<?> stop(ReactiveService instance, Executor executor) {
				CompletableFuture<Object> future = new CompletableFuture<>();
<<<<<<< HEAD
				instance.getReactor().execute(runnableOf(instance, () -> {
=======
				instance.getEventloop().execute(() -> {
>>>>>>> e4acb81e
					try {
						instance.stop()
								.whenResult(future::complete)
								.whenException(future::completeExceptionally);
					} catch (Exception e) {
						future.completeExceptionally(e);
					}
				});
				return future;
			}
		};
	}

	public static ServiceAdapter<ReactiveServer> forReactiveServer() {
		return new ServiceAdapter<>() {
			@Override
			public CompletableFuture<?> start(ReactiveServer instance, Executor executor) {
				CompletableFuture<?> future = new CompletableFuture<>();
<<<<<<< HEAD
				instance.getReactor().execute(runnableOf(instance, () -> {
=======
				instance.getEventloop().execute(() -> {
>>>>>>> e4acb81e
					try {
						instance.listen();
						future.complete(null);
					} catch (IOException e) {
						future.completeExceptionally(e);
					}
				});
				return future;
			}

			@Override
			public CompletableFuture<?> stop(ReactiveServer instance, Executor executor) {
				CompletableFuture<Object> future = new CompletableFuture<>();
<<<<<<< HEAD
				instance.getReactor().execute(runnableOf(instance, () -> instance.close()
=======
				instance.getEventloop().execute(() -> instance.close()
>>>>>>> e4acb81e
						.whenResult(future::complete)
						.whenException(future::completeExceptionally));
				return future;
			}
		};
	}

	public static ServiceAdapter<Eventloop> forEventloop(ThreadFactory threadFactory) {
		return new ServiceAdapter<>() {
			@Override
			public CompletableFuture<?> start(Eventloop eventloop, Executor executor) {
				CompletableFuture<?> future = new CompletableFuture<>();
				threadFactory.newThread(() -> {
					eventloop.keepAlive(true);
					future.complete(null);
					eventloop.run();
				}).start();
				return future;
			}

			@Override
			public CompletableFuture<?> stop(Eventloop eventloop, Executor executor) {
				Thread eventloopThread = eventloop.getEventloopThread();
				if (eventloopThread == null) {
					// already stopped
					return CompletableFuture.completedFuture(null);
				}
				CompletableFuture<?> future = new CompletableFuture<>();
				eventloop.execute(() -> {
					eventloop.keepAlive(false);
					logStopping(eventloop);
					Eventloop.logger.info("Waiting for {}", eventloop);
				});
				executor.execute(() -> {
					try {
						eventloopThread.join();
						future.complete(null);
					} catch (InterruptedException e) {
						Thread.currentThread().interrupt();
						future.completeExceptionally(e);
					}
				});
				return future;
			}

			private void logStopping(Eventloop eventloop) {
				eventloop.delayBackground(1000L, () -> {
					if (eventloop.getEventloopThread() != null) {
						Eventloop.logger.info("...Waiting for {}", eventloop);
						logStopping(eventloop);
					}
				});
			}
		};
	}

	public static ServiceAdapter<Eventloop> forEventloop() {
		ThreadFactory threadFactory = Executors.defaultThreadFactory();
		return forEventloop(r -> {
			Thread thread = threadFactory.newThread(r);
			thread.setName("eventloop: " + thread.getName());
			return thread;
		});
	}

	public static ServiceAdapter<BlockingSocketServer> forBlockingSocketServer() {
		return new ServiceAdapters.SimpleServiceAdapter<>() {
			@Override
			protected void start(BlockingSocketServer instance) throws Exception {
				instance.start();
			}

			@Override
			protected void stop(BlockingSocketServer instance) throws Exception {
				instance.stop();
			}
		};
	}

	public static <T> ServiceAdapter<T> immediateServiceAdapter() {
		return new SimpleServiceAdapter<>(false, false) {
			@Override
			protected void start(T instance) {
			}

			@Override
			protected void stop(T instance) {
			}
		};
	}

	@SafeVarargs
	public static <T, S extends ServiceAdapter<? super T>> ServiceAdapter<T> combinedAdapter(S... startOrder) {
		return combinedAdapter(List.of(startOrder));
	}

	public static <T> ServiceAdapter<T> combinedAdapter(List<? extends ServiceAdapter<? super T>> startOrder) {
		List<? extends ServiceAdapter<? super T>> stopOrder = new ArrayList<>(startOrder);
		Collections.reverse(stopOrder);
		return combinedAdapter(startOrder, stopOrder);
	}

	@FunctionalInterface
	public interface Action<T> {
		CompletableFuture<?> doAction(ServiceAdapter<T> serviceAdapter, T instance, Executor executor);
	}

	public static <T> ServiceAdapter<T> combinedAdapter(List<? extends ServiceAdapter<? super T>> startOrder,
			List<? extends ServiceAdapter<? super T>> stopOrder) {
		return new ServiceAdapter<>() {
			@SuppressWarnings("unchecked")
			private void doAction(T instance, Executor executor,
					Iterator<? extends ServiceAdapter<? super T>> iterator, CompletableFuture<?> future,
					Action<T> action) {
				if (iterator.hasNext()) {
					action.doAction((ServiceAdapter<T>) iterator.next(), instance, executor)
							.whenCompleteAsync(($, e) -> {
								if (e == null) {
									doAction(instance, executor, iterator, future, action);
								} else if (e instanceof InterruptedException) {
									Thread.currentThread().interrupt();
									future.completeExceptionally(e);
								} else if (e instanceof ExecutionException) {
									future.completeExceptionally(e.getCause());
								}
							}, Runnable::run);
				} else {
					future.complete(null);
				}
			}

			@Override
			public CompletableFuture<Void> start(T instance, Executor executor) {
				CompletableFuture<Void> future = new CompletableFuture<>();
				doAction(instance, executor, startOrder.iterator(), future,
						ServiceAdapter::start);
				return future;
			}

			@Override
			public CompletableFuture<Void> stop(T instance, Executor executor) {
				CompletableFuture<Void> future = new CompletableFuture<>();
				doAction(instance, executor, stopOrder.iterator(), future,
						ServiceAdapter::stop);
				return future;
			}
		};
	}
}<|MERGE_RESOLUTION|>--- conflicted
+++ resolved
@@ -32,10 +32,6 @@
 import java.util.*;
 import java.util.concurrent.*;
 
-<<<<<<< HEAD
-import static io.activej.reactor.util.RunnableWithContext.runnableOf;
-=======
->>>>>>> e4acb81e
 import static org.slf4j.LoggerFactory.getLogger;
 
 @SuppressWarnings("WeakerAccess")
@@ -219,11 +215,7 @@
 			@Override
 			public CompletableFuture<?> start(ReactiveService instance, Executor executor) {
 				CompletableFuture<Object> future = new CompletableFuture<>();
-<<<<<<< HEAD
-				instance.getReactor().execute(runnableOf(instance, () -> {
-=======
-				instance.getEventloop().execute(() -> {
->>>>>>> e4acb81e
+				instance.getReactor().execute(() -> {
 					try {
 						instance.start()
 								.whenResult(future::complete)
@@ -238,11 +230,7 @@
 			@Override
 			public CompletableFuture<?> stop(ReactiveService instance, Executor executor) {
 				CompletableFuture<Object> future = new CompletableFuture<>();
-<<<<<<< HEAD
-				instance.getReactor().execute(runnableOf(instance, () -> {
-=======
-				instance.getEventloop().execute(() -> {
->>>>>>> e4acb81e
+				instance.getReactor().execute(() -> {
 					try {
 						instance.stop()
 								.whenResult(future::complete)
@@ -261,11 +249,7 @@
 			@Override
 			public CompletableFuture<?> start(ReactiveServer instance, Executor executor) {
 				CompletableFuture<?> future = new CompletableFuture<>();
-<<<<<<< HEAD
-				instance.getReactor().execute(runnableOf(instance, () -> {
-=======
-				instance.getEventloop().execute(() -> {
->>>>>>> e4acb81e
+				instance.getReactor().execute(() -> {
 					try {
 						instance.listen();
 						future.complete(null);
@@ -279,11 +263,7 @@
 			@Override
 			public CompletableFuture<?> stop(ReactiveServer instance, Executor executor) {
 				CompletableFuture<Object> future = new CompletableFuture<>();
-<<<<<<< HEAD
-				instance.getReactor().execute(runnableOf(instance, () -> instance.close()
-=======
-				instance.getEventloop().execute(() -> instance.close()
->>>>>>> e4acb81e
+				instance.getReactor().execute(() -> instance.close()
 						.whenResult(future::complete)
 						.whenException(future::completeExceptionally));
 				return future;
