/*
 * Copyright (C) 2020 ActiveJ LLC.
 *
 * Licensed under the Apache License, Version 2.0 (the "License");
 * you may not use this file except in compliance with the License.
 * You may obtain a copy of the License at
 *
 * http://www.apache.org/licenses/LICENSE-2.0
 *
 * Unless required by applicable law or agreed to in writing, software
 * distributed under the License is distributed on an "AS IS" BASIS,
 * WITHOUT WARRANTIES OR CONDITIONS OF ANY KIND, either express or implied.
 * See the License for the specific language governing permissions and
 * limitations under the License.
 */

package io.activej.eventloop;

import io.activej.async.callback.AsyncComputation;
import io.activej.async.callback.Callback;
import io.activej.async.exception.AsyncTimeoutException;
import io.activej.common.Checks;
import io.activej.common.builder.AbstractBuilder;
import io.activej.common.exception.FatalErrorHandler;
import io.activej.common.exception.UncheckedException;
import io.activej.common.function.RunnableEx;
import io.activej.common.inspector.BaseInspector;
import io.activej.common.time.CurrentTimeProvider;
import io.activej.common.time.Stopwatch;
import io.activej.eventloop.inspector.EventloopInspector;
import io.activej.eventloop.inspector.EventloopStats;
<<<<<<< HEAD
=======
import io.activej.eventloop.jmx.EventloopJmxBean;
import io.activej.eventloop.jmx.EventloopJmxBeanWithStats;
import io.activej.eventloop.net.DatagramSocketSettings;
import io.activej.eventloop.net.ServerSocketSettings;
import io.activej.eventloop.schedule.ScheduledPriorityQueue;
import io.activej.eventloop.schedule.ScheduledRunnable;
import io.activej.eventloop.schedule.Scheduler;
>>>>>>> e4acb81e
import io.activej.jmx.api.attribute.JmxAttribute;
import io.activej.jmx.api.attribute.JmxOperation;
import io.activej.reactor.NioReactive;
import io.activej.reactor.Reactor;
import io.activej.reactor.jmx.ReactiveJmxBeanWithStats;
import io.activej.reactor.net.ServerSocketSettings;
import io.activej.reactor.nio.NioChannelEventHandler;
import io.activej.reactor.nio.NioReactor;
import io.activej.reactor.schedule.ScheduledRunnable;
import io.activej.reactor.util.RunnableWithContext;
import org.jetbrains.annotations.Async;
import org.jetbrains.annotations.Nullable;
import org.slf4j.Logger;
import org.slf4j.LoggerFactory;

import java.io.IOException;
import java.net.InetSocketAddress;
import java.net.SocketAddress;
import java.nio.channels.*;
import java.nio.channels.spi.SelectorProvider;
import java.time.Duration;
import java.util.ArrayDeque;
import java.util.ArrayList;
import java.util.Iterator;
import java.util.Set;
import java.util.concurrent.CompletableFuture;
import java.util.concurrent.ConcurrentLinkedQueue;
import java.util.concurrent.atomic.AtomicInteger;
import java.util.function.Consumer;

import static io.activej.common.Checks.checkArgument;
import static io.activej.common.Utils.nonNullElseGet;
import static io.activej.common.exception.FatalErrorHandler.handleError;
import static io.activej.common.exception.FatalErrorHandler.setThreadFatalErrorHandler;
import static java.util.Collections.emptyIterator;

/**
 * It is an internal class for asynchronous programming. In asynchronous
 * programming model, blocking operations (like I/O or long-running computations)
 * in {@code Eventloop} thread must be avoided. Async versions
 * of such operations should be used.
 * <p>
 * Eventloop represents infinite loop with only one blocking operation
 * {@code selector.select()} which selects a set of keys whose corresponding
 * channels are ready for I/O operations.
 * <p>
 * With these keys and queues with
 * tasks, which were added to {@code Eventloop} from the outside, it begins
 * asynchronous executing from one thread in method {@code run()} which is
 * overridden because eventloop is an implementation of {@link Runnable}.
 * Working of this eventloop will be ended when it has no selected keys
 * and its queues with tasks are empty.
 */
@SuppressWarnings("unused")
public final class Eventloop implements NioReactor, NioReactive, Runnable, ReactiveJmxBeanWithStats {
	public static final Logger logger = LoggerFactory.getLogger(Eventloop.class);
	private static final boolean CHECKS = Checks.isEnabled(Eventloop.class);

	public static final Duration DEFAULT_SMOOTHING_WINDOW = Duration.ofMinutes(1);
	public static final Duration DEFAULT_IDLE_INTERVAL = Duration.ofSeconds(1);

	/**
	 * Collection of local tasks which were added from this thread.
	 */
	private final ArrayDeque<Runnable> localTasks = new ArrayDeque<>();

	private final ArrayList<Runnable> nextTasks = new ArrayList<>();

	/**
	 * Collection of concurrent tasks which were added from other threads.
	 */
	private final ConcurrentLinkedQueue<Runnable> concurrentTasks = new ConcurrentLinkedQueue<>();

	/**
	 * Collection of scheduled tasks that are scheduled
	 * to be executed at particular timestamp.
	 */
	private final ScheduledPriorityQueue scheduledTasks = new ScheduledPriorityQueue();

	/**
	 * Collection of background tasks,
	 * if eventloop contains only background tasks, it will be closed.
	 */
	private final ScheduledPriorityQueue backgroundTasks = new ScheduledPriorityQueue();

	/**
	 * Amount of concurrent operations in other threads,
	 * non-zero value prevents eventloop from termination.
	 */
	private final AtomicInteger externalTasksCount = new AtomicInteger(0);

	private int loop;
	private int tick;

	/**
	 * Current time, cached to avoid System.currentTimeMillis()
	 * system calls, and to facilitate unit testing.
	 * It is being refreshed with each eventloop execution.
	 */
	private long timestamp;

	private CurrentTimeProvider timeProvider = CurrentTimeProvider.ofSystem();

	/**
	 * The NIO selector which selects a set of keys whose
	 * corresponding channels are ready for I/O operations.
	 */
	private @Nullable Selector selector;

	private @Nullable SelectorProvider selectorProvider;

	/**
	 * The thread in which eventloop is running.
	 */
	private @Nullable Thread eventloopThread;

	/**
	 * The desired name of the thread.
	 */
	private @Nullable String threadName;
	private int threadPriority;

	private FatalErrorHandler fatalErrorHandler = this::logFatalError;

	private volatile boolean keepAlive;
	private volatile boolean breakEventloop;

	private Duration idleInterval = DEFAULT_IDLE_INTERVAL;

	/**
	 * Amount of selected keys for last Selector.select()
	 */
	private int lastSelectedKeys;
	private int cancelledKeys;
	private int lastExternalTasksCount;

	// JMX

	private @Nullable EventloopInspector inspector;

	private boolean monitoring = false;

	private Eventloop() {
	}

	/**
	 * Creates a new {@link Eventloop}
	 *
	 * @return a new instance of {@link Eventloop}
	 */
	public static Eventloop create() {
		return builder().build();
	}

	/**
	 * Creates builder for {@link Eventloop}
	 *
	 * @return a builder for {@link Eventloop}
	 */
	public static Builder builder() {
		return new Eventloop().new Builder();
	}

	public final class Builder extends AbstractBuilder<Builder, Eventloop> {
		private Builder() {}

		/**
		 * Sets a thread name for this {@link Eventloop} thread
		 *
		 * @param threadName a thread name for this {@link Eventloop} thread
		 */
		public Builder withThreadName(@Nullable String threadName) {
			checkNotBuilt(this);
			Eventloop.this.threadName = threadName;
			return this;
		}

		/**
		 * Sets a thread priority for this {@link Eventloop} thread
		 *
		 * @param threadPriority a thread priority for this {@link Eventloop} thread
		 */
		@SuppressWarnings("UnusedReturnValue")
		public Builder withThreadPriority(int threadPriority) {
			checkNotBuilt(this);
			Eventloop.this.threadPriority = threadPriority;
			return this;
		}

		/**
		 * Sets an {@link EventloopInspector} for this {@link Eventloop}
		 * <p>
		 * Inspector can be used to collect and process statistics of this {@link Eventloop}
		 * (task execution time, business logic time, I/O key process time, etc.)
		 *
		 * @param inspector an inspector for this {@link Eventloop}
		 */
		public Builder withInspector(@Nullable EventloopInspector inspector) {
			checkNotBuilt(this);
			Eventloop.this.inspector = inspector;
			return this;
		}

		/**
		 * Sets a fatal error on an event loop level. It handles all errors that were not handled by
		 * thread local error handler
		 *
		 * @param fatalErrorHandler a fatal error handler on an event loop level
		 */
		public Builder withFatalErrorHandler(FatalErrorHandler fatalErrorHandler) {
			checkNotBuilt(this);
			Eventloop.this.fatalErrorHandler = fatalErrorHandler;
			return this;
		}

		/**
		 * Sets a custom {@link SelectorProvider} for this {@link Eventloop}
		 * <p>
		 * If no custom selector provider is set, a default selector provider from {@link SelectorProvider#provider()} will be used
		 *
		 * @param selectorProvider a custom selector provider
		 */
		public Builder withSelectorProvider(@Nullable SelectorProvider selectorProvider) {
			checkNotBuilt(this);
			Eventloop.this.selectorProvider = selectorProvider;
			return this;
		}

		/**
		 * Sets a custom {@link CurrentTimeProvider} for this {@link Eventloop}
		 * <p>
		 * Useful for tests when passed time should be precisely controlled
		 */
		public Builder withTimeProvider(CurrentTimeProvider currentTimeProvider) {
			checkNotBuilt(this);
			Eventloop.this.timeProvider = currentTimeProvider;
			return this;
		}

		/**
		 * Sets an idle interval for this {@link Eventloop}.
		 * <p>
		 * An idle interval is the time a {@link Selector} is blocked for when calling {@link Selector#select(long)}
		 * <p>
		 * An idle interval is only applicable when there are no active tasks in an {@link Eventloop}
		 *
		 * @param idleInterval an idle interval for the {@link Selector} to block for on {@link Selector#select(long)} calls
		 */
		public Builder withIdleInterval(Duration idleInterval) {
			checkNotBuilt(this);
			Eventloop.this.idleInterval = idleInterval;
			return this;
		}

		/**
		 * Register this {@link Eventloop} to an inner {@link ThreadLocal}.
		 * <p>
		 * The registration also happens automatically when you call {@link Eventloop#run} but sometimes you need to execute
		 * Eventloop-related code prior to calling {@link Eventloop#run}.
		 * <p>
		 * This method is useful for tests, for example, when you need to initialize a component in a context of an {@link Eventloop}
		 * prior to {@link Eventloop#run} invocation.
		 * <p>
		 * This method should not be called after {@link Eventloop#run} has been invoked.
		 */
		public Builder withCurrentThread() {
			checkNotBuilt(this);
			Reactor.setCurrentReactor(Eventloop.this);
			return this;
		}

		@Override
		protected Eventloop doBuild() {
			return Eventloop.this;
		}
	}

	/**
	 * Returns this {@link Eventloop}'s {@link Selector}
	 *
	 * @return this {@link Eventloop}'s {@link Selector}
	 * or {@code null} if no {@link Selector} has been opened yet, or it has already been closed
	 */
	@Override
	public @Nullable Selector getSelector() {
		return selector;
	}

	private void openSelector() {
		if (selector == null) {
			try {
				selector = nonNullElseGet(selectorProvider, SelectorProvider::provider).openSelector();
			} catch (Exception e) {
				logger.error("Could not open selector", e);
				throw new RuntimeException(e);
			}
		}
	}

	/**
	 * Closes the selector if it is opened.
	 */
	private void closeSelector() {
		if (selector != null) {
			try {
				selector.close();
				selector = null;
				cancelledKeys = 0;
			} catch (IOException e) {
				logger.error("Could not close selector", e);
			}
		}
	}

	/**
	 * Ensures a {@link Selector} of this {@link Eventloop} is open
	 *
	 * @return an existing {@link Selector} or newly opened one
	 */
	@Override
	public Selector ensureSelector() {
		if (selector == null) {
			openSelector();
		}
		return selector;
	}

	/**
	 * Closes a {@link SelectableChannel} associated with this {@link Eventloop} and cancels a {@link SelectionKey}
	 *
	 * @param channel a channel to be closed, may be {@code null}
	 * @param key     a key to be cancelled, may be {@code null}
	 */
	@Override
	public void closeChannel(@Nullable SelectableChannel channel, @Nullable SelectionKey key) {
		checkArgument(channel != null || key == null, "Either channel or key should be not null");
		if (channel == null || !channel.isOpen()) return;
		if (key != null && key.isValid()) {
			cancelledKeys++;
		}
		try {
			channel.close();
		} catch (IOException e) {
			logger.warn("Failed to close channel {}", channel, e);
		}
	}

	/**
	 * Indicates whether this method was called from within an {@link Eventloop} thread
	 * <p>
	 * This method is useful for ensuring that some component is used within {@link Eventloop} context
	 *
	 * @return {@code true} if this method is called from within an {@link Eventloop} thread, {@code false} otherwise
	 */
	@Override
	public boolean inReactorThread() {
		return eventloopThread == null || eventloopThread == Thread.currentThread();
	}

	/**
	 * Sets the flag which (if set {@code true})
	 * means that working of this Eventloop will
	 * be continued even if all the tasks
	 * have been executed, and it doesn't have
	 * any selected keys.
	 *
	 * @param keepAlive flag for setting
	 */
	public void keepAlive(boolean keepAlive) {
		this.keepAlive = keepAlive;
		if (!keepAlive && selector != null) {
			selector.wakeup();
		}
	}

	/**
	 * Stops an execution of this {@link Eventloop}
	 */
	public void breakEventloop() {
		breakEventloop = true;
		if (breakEventloop && selector != null) {
			selector.wakeup();
		}
	}

	private boolean isAlive() {
		if (breakEventloop)
			return false;
		lastExternalTasksCount = externalTasksCount.get();
		return !localTasks.isEmpty() || !scheduledTasks.isEmpty() || !concurrentTasks.isEmpty()
				|| lastExternalTasksCount > 0
				|| keepAlive || (selector != null && selector.isOpen() && selector.keys().size() - cancelledKeys > 0);
	}

	/**
	 * Returns this {@link Eventloop}'s thread
	 *
	 * @return an {@link Eventloop}'s thread
	 */
	public @Nullable Thread getEventloopThread() {
		return eventloopThread;
	}

	/**
	 * Overridden method from Runnable that executes tasks while this eventloop is alive.
	 */
	@Override
	public void run() {
		eventloopThread = Thread.currentThread();
		if (threadName != null)
			eventloopThread.setName(threadName);
		if (threadPriority != 0)
			eventloopThread.setPriority(threadPriority);
		Reactor.setCurrentReactor(this);
		setThreadFatalErrorHandler(fatalErrorHandler);
		ensureSelector();
		assert selector != null;
		breakEventloop = false;

		refreshTimestamp();
		long timeAfterSelectorSelect;
		long timeAfterBusinessLogic = 0;
		while (isAlive()) {
			try {
				long selectTimeout = getSelectTimeout();
				if (inspector != null) inspector.onUpdateSelectorSelectTimeout(selectTimeout);
				if (selectTimeout <= 0) {
					lastSelectedKeys = selector.selectNow();
				} else {
					lastSelectedKeys = selector.select(selectTimeout);
				}
				cancelledKeys = 0;
			} catch (ClosedChannelException e) {
				logger.error("Selector is closed, exiting...", e);
				break;
			} catch (IOException e) {
				recordIoError(e, selector);
			}

			timeAfterSelectorSelect = refreshTimestamp();
			int keys = processSelectedKeys(selector.selectedKeys());
			int concurrentTasks = executeConcurrentTasks();
			int scheduledTasks = executeScheduledTasks();
			int backgroundTasks = executeBackgroundTasks();
			int localTasks = executeLocalTasks();

			if (inspector != null) {
				if (timeAfterBusinessLogic != 0) {
					long selectorSelectTime = timeAfterSelectorSelect - timeAfterBusinessLogic;
					inspector.onUpdateSelectorSelectTime(selectorSelectTime);
				}

				timeAfterBusinessLogic = timestamp;
				boolean taskOrKeyPresent = (keys + concurrentTasks + scheduledTasks + backgroundTasks + localTasks) != 0;
				boolean externalTaskPresent = lastExternalTasksCount != 0;
				long businessLogicTime = timeAfterBusinessLogic - timeAfterSelectorSelect;
				inspector.onUpdateBusinessLogicTime(taskOrKeyPresent, externalTaskPresent, businessLogicTime);
			}

			loop++;
			tick = 0;
		}
		logger.info("{} finished", this);
		eventloopThread = null;
		if (selector != null && selector.isOpen() && selector.keys().stream().anyMatch(SelectionKey::isValid)) {
			logger.warn("Selector is still open, because event loop {} has {} keys", this, selector.keys());
			return;
		}
		closeSelector();
		setThreadFatalErrorHandler(null);
	}

	private long getSelectTimeout() {
		if (!concurrentTasks.isEmpty() || !localTasks.isEmpty())
			return 0L;
		return Math.min(getTimeBeforeExecution(scheduledTasks), getTimeBeforeExecution(backgroundTasks));
	}

	private long getTimeBeforeExecution(ScheduledPriorityQueue taskQueue) {
		return taskQueue.isEmpty() ? idleInterval.toMillis() : taskQueue.peek().timestamp() - currentTimeMillis();
	}

	/**
	 * Processes selected keys related to various I/O events: accept, connect, read, write.
	 *
	 * @param selectedKeys set that contains all selected keys, returned from NIO Selector.select()
	 */
	private int processSelectedKeys(Set<SelectionKey> selectedKeys) {
		long startTimestamp = timestamp;
		Stopwatch sw = monitoring ? Stopwatch.createUnstarted() : null;

		int invalidKeys = 0, acceptKeys = 0, connectKeys = 0, readKeys = 0, writeKeys = 0;

		Iterator<SelectionKey> iterator = lastSelectedKeys != 0 ? selectedKeys.iterator() : emptyIterator();
		while (iterator.hasNext()) {
			SelectionKey key = iterator.next();
			iterator.remove();

			if (!key.isValid()) {
				invalidKeys++;
				continue;
			}

			if (sw != null) {
				sw.reset();
				sw.start();
			}

			if (key.isAcceptable()) {
				onAccept(key);
				acceptKeys++;
			} else if (key.isConnectable()) {
				onConnect(key);
				connectKeys++;
			} else {
				if (key.isReadable()) {
					onRead(key);
					readKeys++;
				}
				if (key.isValid()) {
					if (key.isWritable()) {
						onWrite(key);
						writeKeys++;
					}
				} else {
					invalidKeys++;
				}
			}
			if (sw != null && inspector != null) inspector.onUpdateSelectedKeyDuration(sw);
		}

		int keys = acceptKeys + connectKeys + readKeys + writeKeys + invalidKeys;

		if (keys != 0) {
			long loopTime = refreshTimestamp() - startTimestamp;
			if (inspector != null)
				inspector.onUpdateSelectedKeysStats(lastSelectedKeys, invalidKeys, acceptKeys, connectKeys, readKeys, writeKeys, loopTime);
		}

		return keys;
	}

	private static void executeTask(@Async.Execute Runnable task) {
		task.run();
	}

	/**
	 * Executes local tasks which were added from current thread
	 */
	private int executeLocalTasks() {
		long startTimestamp = timestamp;

		int localTasks = 0;

		Stopwatch sw = monitoring ? Stopwatch.createUnstarted() : null;

		while (true) {
			Runnable runnable = this.localTasks.poll();
			if (runnable == null) {
				break;
			}

			if (sw != null) {
				sw.reset();
				sw.start();
			}

			try {
				executeTask(runnable);
				tick++;
				if (sw != null && inspector != null) inspector.onUpdateLocalTaskDuration(runnable, sw);
			} catch (Throwable e) {
				handleError(eventloopFatalErrorHandler, e, runnable);
			}
			localTasks++;
		}

		this.localTasks.addAll(nextTasks);
		this.nextTasks.clear();

		if (localTasks != 0) {
			long loopTime = refreshTimestamp() - startTimestamp;
			if (inspector != null) inspector.onUpdateLocalTasksStats(localTasks, loopTime);
		}

		return localTasks;
	}

	/**
	 * Executes concurrent tasks which were added from other threads.
	 */
	private int executeConcurrentTasks() {
		long startTimestamp = timestamp;

		int concurrentTasks = 0;

		Stopwatch sw = monitoring ? Stopwatch.createUnstarted() : null;

		while (true) {
			Runnable runnable = this.concurrentTasks.poll();
			if (runnable == null) {
				break;
			}

			if (sw != null) {
				sw.reset();
				sw.start();
			}

			try {
				executeTask(runnable);
				if (sw != null && inspector != null) inspector.onUpdateConcurrentTaskDuration(runnable, sw);
			} catch (Throwable e) {
				handleError(eventloopFatalErrorHandler, e, runnable);
			}
			concurrentTasks++;
		}

		if (concurrentTasks != 0) {
			long loopTime = refreshTimestamp() - startTimestamp;
			if (inspector != null) inspector.onUpdateConcurrentTasksStats(concurrentTasks, loopTime);
		}

		return concurrentTasks;
	}

	/**
	 * Executes tasks scheduled for execution at particular timestamps
	 */
	private int executeScheduledTasks() {
		return executeScheduledTasks(scheduledTasks);
	}

	private int executeBackgroundTasks() {
		return executeScheduledTasks(backgroundTasks);
	}

	private int executeScheduledTasks(ScheduledPriorityQueue taskQueue) {
		long startTimestamp = timestamp;
		boolean background = taskQueue == backgroundTasks;

		int scheduledTasks = 0;
		Stopwatch sw = monitoring ? Stopwatch.createUnstarted() : null;

		for (; ; ) {
			ScheduledRunnable runnable = taskQueue.take(currentTimeMillis());
			if (runnable == null) break;

			if (sw != null) {
				sw.reset();
				sw.start();
			}

			if (monitoring && inspector != null) {
				int overdue = (int) (System.currentTimeMillis() - runnable.timestamp());
				inspector.onScheduledTaskOverdue(overdue, background);
			}

			try {
				executeTask(runnable);
				tick++;
				if (sw != null && inspector != null) inspector.onUpdateScheduledTaskDuration(runnable, sw, background);
			} catch (Throwable e) {
				handleError(eventloopFatalErrorHandler, e, runnable);
			}

			scheduledTasks++;
		}

		if (scheduledTasks != 0) {
			long loopTime = refreshTimestamp() - startTimestamp;
			if (inspector != null) inspector.onUpdateScheduledTasksStats(scheduledTasks, loopTime, background);
		}

		return scheduledTasks;
	}

	/**
	 * Accepts an incoming socketChannel connections without blocking eventloop thread.
	 *
	 * @param key key of this action.
	 */
	private void onAccept(SelectionKey key) {
		assert inReactorThread();

		ServerSocketChannel serverSocketChannel = (ServerSocketChannel) key.channel();
		if (!serverSocketChannel.isOpen()) { // TODO - remove?
			key.cancel();
			return;
		}

		//noinspection unchecked
		Consumer<SocketChannel> acceptCallback = (Consumer<SocketChannel>) key.attachment();
		for (; ; ) {
			SocketChannel channel;
			try {
				channel = serverSocketChannel.accept();
				if (channel == null)
					break;
				channel.configureBlocking(false);
			} catch (ClosedChannelException e) {
				break;
			} catch (IOException e) {
				recordIoError(e, serverSocketChannel);
				break;
			}

			try {
				acceptCallback.accept(channel);
			} catch (Throwable e) {
				handleError(fatalErrorHandler, e, acceptCallback);
				closeChannel(channel, null);
			}
		}
	}

	/**
	 * Processes newly established TCP connections
	 * without blocking eventloop thread.
	 *
	 * @param key key of this action.
	 */
	private void onConnect(SelectionKey key) {
		assert inReactorThread();
		@SuppressWarnings("unchecked") Callback<SocketChannel> cb = (Callback<SocketChannel>) key.attachment();
		SocketChannel channel = (SocketChannel) key.channel();
		boolean connected;
		try {
			connected = channel.finishConnect();
		} catch (IOException e) {
			closeChannel(channel, key);
			cb.accept(null, e);
			return;
		}

		try {
			if (connected) {
				cb.accept(channel, null);
			} else {
				cb.accept(null, new IOException("Connection key was received but the channel was not connected - " +
						"this is not possible without some bug in Java NIO"));
			}
		} catch (Throwable e) {
			handleError(fatalErrorHandler, e, channel);
			closeChannel(channel, null);
		}
	}

	/**
	 * Processes socketChannels available for read
	 * without blocking event loop thread.
	 *
	 * @param key key of this action.
	 */
	private void onRead(SelectionKey key) {
		assert inReactorThread();
		NioChannelEventHandler handler = (NioChannelEventHandler) key.attachment();
		try {
			handler.onReadReady();
		} catch (Throwable e) {
			handleError(fatalErrorHandler, e, handler);
			closeChannel(key.channel(), null);
		}
	}

	/**
	 * Processes socketChannels available for write
	 * without blocking thread.
	 *
	 * @param key key of this action.
	 */
	private void onWrite(SelectionKey key) {
		assert inReactorThread();
		NioChannelEventHandler handler = (NioChannelEventHandler) key.attachment();
		try {
			handler.onWriteReady();
		} catch (Throwable e) {
			handleError(fatalErrorHandler, e, handler);
			closeChannel(key.channel(), null);
		}
	}

	/**
	 * Creates {@link ServerSocketChannel} that listens on InetSocketAddress.
	 *
	 * @param address              InetSocketAddress that server will listen to
	 * @param serverSocketSettings settings from this server channel
	 * @param acceptCallback       callback that is called when new incoming connection is being accepted. It can be called multiple times.
	 * @return server channel
	 * @throws IOException If some I/O error occurs
	 */
	@Override
	public ServerSocketChannel listen(@Nullable InetSocketAddress address, ServerSocketSettings serverSocketSettings, Consumer<SocketChannel> acceptCallback) throws IOException {
		Reactor.checkInReactorThread(this);
		ServerSocketChannel serverSocketChannel = null;
		try {
			serverSocketChannel = ServerSocketChannel.open();
			serverSocketSettings.applySettings(serverSocketChannel);
			serverSocketChannel.configureBlocking(false);
			serverSocketChannel.bind(address, serverSocketSettings.getBacklog());
			serverSocketChannel.register(ensureSelector(), SelectionKey.OP_ACCEPT, acceptCallback);
			if (selector != null) {
				selector.wakeup();
			}
			return serverSocketChannel;
		} catch (IOException e) {
			if (serverSocketChannel != null) {
				closeChannel(serverSocketChannel, null);
			}
			throw e;
		}
	}

	/**
	 * Asynchronously connects to a given socket address.
	 *
	 * @param address socketChannel's address
	 * @param cb      a callback to be called when connection is successful
	 *                or when {@link Eventloop} fails to connect to a given address
	 */
	@Override
	public void connect(SocketAddress address, Callback<SocketChannel> cb) {
		connect(address, 0, cb);
	}

	/**
	 * Asynchronously connects to a given socket address.
	 *
	 * @param address socketChannel's address
	 * @param timeout a connection timeout, may be {@code null} indicating a default system connection timeout
	 * @param cb      a callback to be called when connection is successful
	 *                or when {@link Eventloop} fails to connect to a given address
	 */
	@Override
	public void connect(SocketAddress address, @Nullable Duration timeout, Callback<SocketChannel> cb) {
		connect(address, timeout == null ? 0L : timeout.toMillis(), cb);
	}

	/**
	 * Asynchronously connects to a given socket address with a specified timeout value.
	 * A timeout of zero is interpreted as a default system timeout
	 *
	 * @param address socketChannel's address
	 * @param timeout the timeout value to be used in milliseconds, 0 as default system connection timeout
	 * @param cb      a callback to be called when connection is successful
	 *                or when {@link Eventloop} fails to connect to a given address
	 */
	@Override
	public void connect(SocketAddress address, long timeout, Callback<SocketChannel> cb) {
		Reactor.checkInReactorThread(this);
		SocketChannel channel;
		try {
			channel = SocketChannel.open();
		} catch (IOException e) {
			try {
				cb.accept(null, e);
			} catch (Throwable e1) {
				handleError(fatalErrorHandler, e1, cb);
			}
			return;
		}
		try {
			channel.configureBlocking(false);
			channel.connect(address);

			if (timeout == 0) {
				channel.register(ensureSelector(), SelectionKey.OP_CONNECT, cb);
			} else {
				ScheduledRunnable scheduledTimeout = delay(timeout, () -> {
					closeChannel(channel, null);
					cb.accept(null, new AsyncTimeoutException("Connection timed out"));
				});

				channel.register(ensureSelector(), SelectionKey.OP_CONNECT,
						(Callback<SocketChannel>) (result, e) -> {
							scheduledTimeout.cancel();
							cb.accept(result, e);
						});
			}

			if (selector != null) {
				selector.wakeup();
			}
		} catch (IOException e) {
			closeChannel(channel, null);
			try {
				cb.accept(null, e);
			} catch (Throwable e1) {
				handleError(fatalErrorHandler, e1, cb);
			}
		}
	}

	/**
	 * Returns a current tick of an {@link Eventloop}.
	 * <p>
	 * A tick can be seen as a unique identifier of current execution
	 * (a number of loops executed combined with a current loop's executed task count)
	 *
	 * @return a current tick of an {@link Eventloop}.
	 */
	public long tick() {
		Reactor.checkInReactorThread(this);
		return (long) loop << 32 | tick;
	}

	/**
	 * Posts a new task to the beginning of localTasks.
	 * This method is recommended, since task will be executed
	 * as soon as possible without invalidating CPU cache.
	 *
	 * @param runnable runnable of this task
	 */
	@Override
	public void post(@Async.Schedule Runnable runnable) {
		if (CHECKS) Reactor.checkInReactorThread(this);
		localTasks.addFirst(runnable);
	}

	/**
	 * Posts a new task to the end of localTasks.
	 *
	 * @param runnable runnable of this task
	 */
	@Override
	public void postLast(@Async.Schedule Runnable runnable) {
		if (CHECKS) Reactor.checkInReactorThread(this);
		localTasks.addLast(runnable);
	}

	/**
	 * Posts a new task to be executed at the start of the next execution loop
	 *
	 * @param runnable runnable of this task
	 */
	@Override
	public void postNext(@Async.Schedule Runnable runnable) {
		if (CHECKS) Reactor.checkInReactorThread(this);
		nextTasks.add(runnable);
	}

	/**
	 * Posts a new task from other threads.
	 * This is the preferred method of communicating
	 * with eventloop from other threads.
	 *
	 * @param runnable runnable of this task
	 */
	@SuppressWarnings("NullableProblems")
	@Override
	public void execute(@Async.Schedule Runnable runnable) {
		concurrentTasks.offer(runnable);
		if (selector != null) {
			selector.wakeup();
		}
	}

	@Override
<<<<<<< HEAD
	public ScheduledRunnable schedule(long timestamp, @Async.Schedule Runnable runnable) {
		if (CHECKS) Reactor.checkInReactorThread(this);
		return addScheduledTask(timestamp, runnable, false);
=======
	public void schedule(ScheduledRunnable scheduledTask) {
		scheduledTasks.add(scheduledTask);
>>>>>>> e4acb81e
	}

	@Override
<<<<<<< HEAD
	public ScheduledRunnable scheduleBackground(long timestamp, @Async.Schedule Runnable runnable) {
		if (CHECKS) Reactor.checkInReactorThread(this);
		return addScheduledTask(timestamp, runnable, true);
	}

	private ScheduledRunnable addScheduledTask(long timestamp, Runnable runnable, boolean background) {
		ScheduledRunnable scheduledTask = ScheduledRunnable.create(timestamp, runnable);
		PriorityQueue<ScheduledRunnable> taskQueue = background ? backgroundTasks : scheduledTasks;
		taskQueue.offer(scheduledTask);
		return scheduledTask;
=======
	public void scheduleBackground(ScheduledRunnable scheduledTask) {
		backgroundTasks.add(scheduledTask);
>>>>>>> e4acb81e
	}

	/**
	 * Notifies the eventloop about concurrent operation in other threads.
	 * Eventloop will not exit until all external tasks are complete.
	 */
	@Override
	public void startExternalTask() {
		externalTasksCount.incrementAndGet();
	}

	/**
	 * Notifies the eventloop about completion of corresponding operation in other threads.
	 * Failure to call this method will prevent the eventloop from exiting.
	 */
	@Override
	public void completeExternalTask() {
		externalTasksCount.decrementAndGet();
	}

	/**
	 * Refreshes a cached timestamp of this {@link Eventloop} and returns its value.
	 *
	 * @return a refreshed timestamp of this {@link Eventloop}
	 */
	private long refreshTimestamp() {
		return timestamp = timeProvider.currentTimeMillis();
	}

	/**
	 * Returns current time of this eventloop
	 */
	@Override
	public long currentTimeMillis() {
		return timestamp;
	}

	/**
	 * Submits {@code Runnable} to eventloop for execution
	 * <p>{@code Runnable} is executed in the eventloop thread</p>
	 *
	 * @param computation to be executed
	 * @return {@code CompletableFuture} that completes when runnable completes
	 */
	@Override
	public CompletableFuture<Void> submit(RunnableEx computation) {
		CompletableFuture<Void> future = new CompletableFuture<>();
		execute(() -> {
			try {
				computation.run();
			} catch (Exception ex) {
				handleError(fatalErrorHandler, ex, computation);
				future.completeExceptionally(ex);
				return;
			}
			future.complete(null);
		});
		return future;
	}

	/**
	 * Submits {@code Runnable} to eventloop for execution
	 * <p>{@code Runnable} is executed in the eventloop thread</p>
	 *
	 * @param computation to be executed
	 * @return {@code CompletableFuture} that completes when runnable completes
	 */
	@Override
	public <T> CompletableFuture<T> submit(AsyncComputation<? extends T> computation) {
		CompletableFuture<T> future = new CompletableFuture<>();
		execute(() -> {
			try {
				computation.call((result, e) -> {
					if (e == null) {
						future.complete(result);
					} else {
						future.completeExceptionally(e);
					}
				});
			} catch (Exception ex) {
				handleError(fatalErrorHandler, ex, computation);
				future.completeExceptionally(ex);
			}
		});
		return future;
	}

	// JMX
	@JmxOperation(description = "enable monitoring " +
			"[ when monitoring is enabled more stats are collected, but it causes more overhead " +
			"(for example, most of the durationStats are collected only when monitoring is enabled) ]")
	public void startExtendedMonitoring() {
		monitoring = true;
	}

	@JmxOperation(description = "disable monitoring " +
			"[ when monitoring is enabled more stats are collected, but it causes more overhead " +
			"(for example, most of the durationStats are collected only when monitoring is enabled) ]")
	public void stopExtendedMonitoring() {
		monitoring = false;
	}

	@JmxAttribute(description = "when monitoring is enabled more stats are collected, but it causes more overhead " +
			"(for example, most of the durationStats are collected only when monitoring is enabled)")
	public boolean isExtendedMonitoring() {
		return monitoring;
	}

	private void recordIoError(Exception e, @Nullable Object context) {
		logger.warn("IO Error in {}", context, e);
	}

<<<<<<< HEAD
	private void onFatalError(Throwable e, @Nullable Runnable runnable) {
		if (runnable instanceof RunnableWithContext) {
			handleError(fatalErrorHandler, e, ((RunnableWithContext) runnable).context());
		} else {
			handleError(fatalErrorHandler, e, runnable);
		}
	}

=======
>>>>>>> e4acb81e
	/**
	 * Logs a fatal error in a context of this {@link Eventloop}
	 *
	 * @param e       a fatal error to be logged
	 * @param context a context of a fatal error to be logged, may be {@code null} if a context is meaningless or unknown
	 */
	@Override
	public void logFatalError(Throwable e, @Nullable Object context) {
		if (e instanceof UncheckedException) {
			e = e.getCause();
		}

		logger.error("Fatal error in {}", context, e);

		Reactor reactor = Reactor.getCurrentReactorOrNull();
		if (reactor instanceof Eventloop eventloop && eventloop.inspector != null) {
			eventloop.inspector.onFatalError(e, context);
		}
	}

	@JmxAttribute
	public int getLoop() {
		return loop;
	}

	@JmxAttribute
	public long getTick() {
		return tick;
	}

	/**
	 * Returns this {@link Eventloop} fatal error handler
	 *
	 * @return this {@link Eventloop} fatal error handler
	 * @see Builder#withFatalErrorHandler(FatalErrorHandler)
	 */
	public FatalErrorHandler getFatalErrorHandler() {
		return fatalErrorHandler;
	}

	public int getThreadPriority() {
		return threadPriority;
	}

	@JmxAttribute
	public boolean getKeepAlive() {
		return keepAlive;
	}

	@JmxAttribute(name = "")
	public @Nullable EventloopStats getStats() {
		return BaseInspector.lookup(inspector, EventloopStats.class);
	}

	@JmxAttribute
	public Duration getIdleInterval() {
		return idleInterval;
	}

	@JmxAttribute
	public void setIdleInterval(Duration idleInterval) {
		this.idleInterval = idleInterval;
	}

	@SuppressWarnings("StringConcatenationInsideStringBufferAppend")
	@Override
	public String toString() {
		StringBuilder sb = new StringBuilder("Eventloop");
		if (threadName != null) {
			sb.append("(" + threadName + ")");
		}
		sb.append("{loop=" + loop);

		if (tick != 0) {
			sb.append(", tick=" + tick);
		}
		if (selector != null && selector.isOpen()) {
			int selectorKeys = selector.keys().size() - cancelledKeys;
			if (selectorKeys != 0) {
				sb.append(", selectorKeys=" + selectorKeys);
			}
		}
		if (!localTasks.isEmpty()) {
			sb.append(", localTasks=" + localTasks.size());
		}
		if (!scheduledTasks.isEmpty()) {
			sb.append(", scheduledTasks=" + scheduledTasks.size());
		}
		if (!backgroundTasks.isEmpty()) {
			sb.append(", backgroundTasks=" + backgroundTasks.size());
		}
		if (!concurrentTasks.isEmpty()) {
			sb.append(", concurrentTasks=" + concurrentTasks.size());
		}
		int externalTasks = externalTasksCount.get();
		if (externalTasks != 0) {
			sb.append(", externalTasks=" + externalTasks);
		}
		return sb.append('}').toString();
	}
}<|MERGE_RESOLUTION|>--- conflicted
+++ resolved
@@ -29,16 +29,6 @@
 import io.activej.common.time.Stopwatch;
 import io.activej.eventloop.inspector.EventloopInspector;
 import io.activej.eventloop.inspector.EventloopStats;
-<<<<<<< HEAD
-=======
-import io.activej.eventloop.jmx.EventloopJmxBean;
-import io.activej.eventloop.jmx.EventloopJmxBeanWithStats;
-import io.activej.eventloop.net.DatagramSocketSettings;
-import io.activej.eventloop.net.ServerSocketSettings;
-import io.activej.eventloop.schedule.ScheduledPriorityQueue;
-import io.activej.eventloop.schedule.ScheduledRunnable;
-import io.activej.eventloop.schedule.Scheduler;
->>>>>>> e4acb81e
 import io.activej.jmx.api.attribute.JmxAttribute;
 import io.activej.jmx.api.attribute.JmxOperation;
 import io.activej.reactor.NioReactive;
@@ -47,8 +37,8 @@
 import io.activej.reactor.net.ServerSocketSettings;
 import io.activej.reactor.nio.NioChannelEventHandler;
 import io.activej.reactor.nio.NioReactor;
+import io.activej.reactor.schedule.ScheduledPriorityQueue;
 import io.activej.reactor.schedule.ScheduledRunnable;
-import io.activej.reactor.util.RunnableWithContext;
 import org.jetbrains.annotations.Async;
 import org.jetbrains.annotations.Nullable;
 import org.slf4j.Logger;
@@ -611,7 +601,7 @@
 				tick++;
 				if (sw != null && inspector != null) inspector.onUpdateLocalTaskDuration(runnable, sw);
 			} catch (Throwable e) {
-				handleError(eventloopFatalErrorHandler, e, runnable);
+				handleError(fatalErrorHandler, e, runnable);
 			}
 			localTasks++;
 		}
@@ -652,7 +642,7 @@
 				executeTask(runnable);
 				if (sw != null && inspector != null) inspector.onUpdateConcurrentTaskDuration(runnable, sw);
 			} catch (Throwable e) {
-				handleError(eventloopFatalErrorHandler, e, runnable);
+				handleError(fatalErrorHandler, e, runnable);
 			}
 			concurrentTasks++;
 		}
@@ -702,7 +692,7 @@
 				tick++;
 				if (sw != null && inspector != null) inspector.onUpdateScheduledTaskDuration(runnable, sw, background);
 			} catch (Throwable e) {
-				handleError(eventloopFatalErrorHandler, e, runnable);
+				handleError(fatalErrorHandler, e, runnable);
 			}
 
 			scheduledTasks++;
@@ -997,32 +987,13 @@
 	}
 
 	@Override
-<<<<<<< HEAD
-	public ScheduledRunnable schedule(long timestamp, @Async.Schedule Runnable runnable) {
-		if (CHECKS) Reactor.checkInReactorThread(this);
-		return addScheduledTask(timestamp, runnable, false);
-=======
 	public void schedule(ScheduledRunnable scheduledTask) {
 		scheduledTasks.add(scheduledTask);
->>>>>>> e4acb81e
-	}
-
-	@Override
-<<<<<<< HEAD
-	public ScheduledRunnable scheduleBackground(long timestamp, @Async.Schedule Runnable runnable) {
-		if (CHECKS) Reactor.checkInReactorThread(this);
-		return addScheduledTask(timestamp, runnable, true);
-	}
-
-	private ScheduledRunnable addScheduledTask(long timestamp, Runnable runnable, boolean background) {
-		ScheduledRunnable scheduledTask = ScheduledRunnable.create(timestamp, runnable);
-		PriorityQueue<ScheduledRunnable> taskQueue = background ? backgroundTasks : scheduledTasks;
-		taskQueue.offer(scheduledTask);
-		return scheduledTask;
-=======
+	}
+
+	@Override
 	public void scheduleBackground(ScheduledRunnable scheduledTask) {
 		backgroundTasks.add(scheduledTask);
->>>>>>> e4acb81e
 	}
 
 	/**
@@ -1135,17 +1106,6 @@
 		logger.warn("IO Error in {}", context, e);
 	}
 
-<<<<<<< HEAD
-	private void onFatalError(Throwable e, @Nullable Runnable runnable) {
-		if (runnable instanceof RunnableWithContext) {
-			handleError(fatalErrorHandler, e, ((RunnableWithContext) runnable).context());
-		} else {
-			handleError(fatalErrorHandler, e, runnable);
-		}
-	}
-
-=======
->>>>>>> e4acb81e
 	/**
 	 * Logs a fatal error in a context of this {@link Eventloop}
 	 *
