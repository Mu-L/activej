--- conflicted
+++ resolved
@@ -266,17 +266,16 @@
 
 		Throwable exception = awaitException(uplink2.checkout());
 		assertThat(exception, instanceOf(MalformedDataException.class));
-<<<<<<< HEAD
-		Throwable cause = exception.getCause();
-		assertThat(cause, instanceOf(ParsingException.class));
-		assertEquals("Unknown fields: [clicks, conversions]", cause.getMessage());
-=======
-
-		String expectedMessage = testName.equals("OT graph") ?
-				"Unknown fields: [clicks, conversions]" :
-				"Unknown measures [clicks, conversions] in aggregation 'date'";
+
+		String expectedMessage;
+		if (testName.equals("OT graph")) {
+			exception = exception.getCause();
+			assertThat(exception, instanceOf(ParsingException.class));
+			expectedMessage = "Unknown fields: [clicks, conversions]";
+		} else {
+			expectedMessage = "Unknown measures [clicks, conversions] in aggregation 'date'";
+		}
 		assertEquals(expectedMessage, exception.getMessage());
->>>>>>> 652224e6
 	}
 
 	@Test
@@ -330,8 +329,10 @@
 
 		Throwable exception = awaitException(uplink2.checkout());
 		assertThat(exception, instanceOf(MalformedDataException.class));
-		Throwable cause = exception.getCause();
-		assertThat(cause, instanceOf(ParsingException.class));
-		assertEquals("Unknown aggregation: impressionsAggregation", cause.getMessage());
+		if (testName.equals("OT graph")) {
+			exception = exception.getCause();
+			assertThat(exception, instanceOf(ParsingException.class));
+		}
+		assertEquals("Unknown aggregation: impressionsAggregation", exception.getMessage());
 	}
 }