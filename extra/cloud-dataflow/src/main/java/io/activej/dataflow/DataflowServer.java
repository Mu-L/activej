--- conflicted
+++ resolved
@@ -107,7 +107,6 @@
 		this.environment = environment;
 	}
 
-<<<<<<< HEAD
 	public static Builder builder(
 			NioReactor reactor,
 			ByteBufsCodec<DataflowRequest, DataflowResponse> codec,
@@ -125,105 +124,6 @@
 			DataflowServer.this.handshakeHandler = handshakeHandler;
 			return this;
 		}
-=======
-		handleCommand(DataflowCommandDownload.class, (messaging, command) -> {
-			if (logger.isTraceEnabled()) {
-				logger.trace("Processing onDownload: {}, {}", command, messaging);
-			}
-			StreamId streamId = command.getStreamId();
-			ChannelQueue<ByteBuf> forwarder = pendingStreams.remove(streamId);
-			if (forwarder != null) {
-				logger.info("onDownload: transferring {}, pending downloads: {}", streamId, pendingStreams.size());
-			} else {
-				forwarder = new ChannelZeroBuffer<>();
-				pendingStreams.put(streamId, forwarder);
-				logger.info("onDownload: waiting {}, pending downloads: {}", streamId, pendingStreams.size());
-				messaging.receive()
-						.whenException(() -> {
-							ChannelQueue<ByteBuf> removed = pendingStreams.remove(streamId);
-							if (removed != null) {
-								logger.info("onDownload: removing {}, pending downloads: {}", streamId, pendingStreams.size());
-							}
-						});
-			}
-			ChannelConsumer<ByteBuf> consumer = messaging.sendBinaryStream();
-			forwarder.getSupplier().streamTo(consumer);
-			consumer.withAcknowledgement(ack -> ack
-					.whenComplete(messaging::close)
-					.whenException(e -> logger.warn("Exception occurred while trying to send data", e))
-			);
-		});
-		handleCommand(DataflowCommandExecute.class, (messaging, command) -> {
-			long taskId = command.getTaskId();
-			Task task = new Task(taskId, environment, command.getNodes());
-			try {
-				task.bind();
-			} catch (Exception e) {
-				logger.error("Failed to construct task: {}", command, e);
-				sendResponse(messaging, e);
-				return;
-			}
-			lastTasks.put(taskId, task);
-			runningTasks.put(taskId, task);
-			task.execute()
-					.whenComplete(($, exception) -> {
-						runningTasks.remove(taskId);
-						if (exception == null) {
-							succeededTasks++;
-							logger.info("Task executed successfully: {}", command);
-						} else if (exception instanceof AsyncCloseException) {
-							canceledTasks++;
-							logger.warn("Canceled task: {}", command, exception);
-						} else {
-							failedTasks++;
-							logger.error("Failed to execute task: {}", command, exception);
-						}
-						sendResponse(messaging, exception);
-					});
-
-			messaging.receive()
-					.whenException(() -> {
-						if (!task.isExecuted()) {
-							logger.warn("Client disconnected. Canceling task: {}", command);
-							task.cancel();
-						}
-					});
-		});
-		handleCommand(DataflowCommandGetTasks.class, (messaging, command) -> {
-			Long taskId = command.getTaskId();
-			if (taskId == null) {
-				messaging.send(new DataflowResponsePartitionData(
-						runningTasks.size(), succeededTasks, failedTasks, canceledTasks,
-						lastTasks.entrySet().stream()
-								.map(e -> new TaskDesc(e.getKey(), e.getValue().getStatus()))
-								.collect(toList())
-				)).whenException(e -> logger.error("Failed to send answer for the partition data request", e));
-				return;
-			}
-			Task task = lastTasks.get(taskId);
-			if (task == null) {
-				messaging.send(new DataflowResponseResult("No task found with id " + taskId));
-				return;
-			}
-			String err;
-			if (task.getError() != null) {
-				StringWriter writer = new StringWriter();
-				task.getError().printStackTrace(new PrintWriter(writer));
-				err = writer.toString();
-			} else {
-				err = null;
-			}
-			messaging.send(new DataflowResponseTaskData(
-							task.getStatus(),
-							task.getStartTime(),
-							task.getFinishTime(),
-							err,
-							task.getNodes().stream()
-									.filter(n -> n.getStats() != null)
-									.collect(toMap(Node::getIndex, Node::getStats)), task.getGraphViz()))
-					.whenException(e -> logger.error("Failed to send answer for the task (" + taskId + ") data request", e));
-		});
->>>>>>> 8684e7fd
 	}
 
 	private void sendResponse(IMessaging<DataflowRequest, DataflowResponse> messaging, @Nullable Exception exception) {
@@ -349,7 +249,7 @@
 						logger.info("Task executed successfully: {}", execute);
 					} else if (exception instanceof AsyncCloseException) {
 						canceledTasks++;
-						logger.error("Canceled task: {}", execute, exception);
+						logger.warn("Canceled task: {}", execute, exception);
 					} else {
 						failedTasks++;
 						logger.error("Failed to execute task: {}", execute, exception);
@@ -360,7 +260,7 @@
 		messaging.receive()
 				.whenException(() -> {
 					if (!task.isExecuted()) {
-						logger.error("Client disconnected. Canceling task: {}", execute);
+						logger.warn("Client disconnected. Canceling task: {}", execute);
 						task.cancel();
 					}
 				});
