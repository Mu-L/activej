--- conflicted
+++ resolved
@@ -4,13 +4,8 @@
 import io.activej.dataflow.DataflowClient;
 import io.activej.dataflow.DataflowServer;
 import io.activej.dataflow.collector.Collector;
-<<<<<<< HEAD
 import io.activej.dataflow.collector.ConcatCollector;
-=======
 import io.activej.dataflow.collector.MergeCollector;
-import io.activej.dataflow.command.DataflowCommand;
-import io.activej.dataflow.command.DataflowResponse;
->>>>>>> 9899253a
 import io.activej.dataflow.dataset.Dataset;
 import io.activej.dataflow.dataset.LocallySortedDataset;
 import io.activej.dataflow.dataset.SortedDataset;
@@ -449,10 +444,6 @@
 		assertEquals(List.of(new TestItem(2), new TestItem(4), new TestItem(6), new TestItem(8), new TestItem(10)), resultConsumer.getList());
 	}
 
-<<<<<<< HEAD
-	@SerializeRecord
-	public record TestItem(long value) {}
-=======
 	@Test
 	public void testOffsetLimit() throws Exception {
 		StreamConsumerToList<TestItem> resultConsumer = StreamConsumerToList.create();
@@ -460,13 +451,16 @@
 		InetSocketAddress address1 = getFreeListenAddress();
 		InetSocketAddress address2 = getFreeListenAddress();
 
-		Module common = createCommon(executor, sortingExecutor, temporaryFolder.newFolder().toPath(), asList(new Partition(address1), new Partition(address2)))
+		Module common = createCommon(executor, sortingExecutor, temporaryFolder.newFolder().toPath(), List.of(new Partition(address1), new Partition(address2)))
+				.install(createSerializersModule())
+				.bind(new Key<BinarySerializer<StreamReducers.Reducer<?, ?, ?, ?>>>() {}).to(Key.ofType(Types.parameterizedType(BinarySerializer.class, MergeReducer.class)))
 				.bind(StreamSorterStorageFactory.class).toInstance(FACTORY_STUB)
 				.build();
 
 		Module serverModule1 = ModuleBuilder.create()
 				.install(common)
-				.bind(datasetId("items")).toInstance(asList(
+				.install(DatasetIdModule.create())
+				.bind(datasetId("items")).toInstance(List.of(
 						new TestItem(1),
 						new TestItem(2),
 						new TestItem(3),
@@ -476,7 +470,8 @@
 
 		Module serverModule2 = ModuleBuilder.create()
 				.install(common)
-				.bind(datasetId("items")).toInstance(asList(
+				.install(DatasetIdModule.create())
+				.bind(datasetId("items")).toInstance(List.of(
 						new TestItem(6),
 						new TestItem(7),
 						new TestItem(8),
@@ -498,7 +493,7 @@
 		LocallySortedDataset<Long, TestItem> sortedDataset = localSort(dataset, long.class, new TestKeyFunction(), new TestComparator());
 		SortedDataset<Long, TestItem> afterOffsetAndLimitApplied = datasetOffsetLimit(sortedDataset, 3, 4);
 
-		MergeCollector<Long, TestItem> collector = new MergeCollector<>(afterOffsetAndLimitApplied, client, false);
+		Collector<TestItem> collector = MergeCollector.create(afterOffsetAndLimitApplied, client, false);
 		StreamSupplier<TestItem> resultSupplier = collector.compile(graph);
 
 		resultSupplier.streamTo(resultConsumer).whenComplete(assertCompleteFn());
@@ -509,7 +504,7 @@
 					server2.close();
 				})));
 
-		assertEquals(asList(new TestItem(4), new TestItem(5), new TestItem(6), new TestItem(7)), resultConsumer.getList());
+		assertEquals(List.of(new TestItem(4), new TestItem(5), new TestItem(6), new TestItem(7)), resultConsumer.getList());
 	}
 
 	@Test
@@ -517,7 +512,8 @@
 		InetSocketAddress address1 = getFreeListenAddress();
 		InetSocketAddress address2 = getFreeListenAddress();
 
-		Module common = createCommon(executor, sortingExecutor, temporaryFolder.newFolder().toPath(), asList(new Partition(address1), new Partition(address2)))
+		Module common = createCommon(executor, sortingExecutor, temporaryFolder.newFolder().toPath(), List.of(new Partition(address1), new Partition(address2)))
+				.install(createSerializersModule())
 				.bind(StreamSorterStorageFactory.class).toInstance(FACTORY_STUB)
 				.build();
 
@@ -526,11 +522,13 @@
 
 		Module serverModule1 = ModuleBuilder.create()
 				.install(common)
+				.install(DatasetIdModule.create())
 				.bind(datasetId("result")).toInstance(result1)
 				.build();
 
 		Module serverModule2 = ModuleBuilder.create()
 				.install(common)
+				.install(DatasetIdModule.create())
 				.bind(datasetId("result")).toInstance(result2)
 				.build();
 
@@ -563,17 +561,20 @@
 		InetSocketAddress address1 = getFreeListenAddress();
 		InetSocketAddress address2 = getFreeListenAddress();
 
-		Module common = createCommon(executor, sortingExecutor, temporaryFolder.newFolder().toPath(), asList(new Partition(address1), new Partition(address2)))
+		Module common = createCommon(executor, sortingExecutor, temporaryFolder.newFolder().toPath(), List.of(new Partition(address1), new Partition(address2)))
+				.install(createSerializersModule())
+				.bind(new Key<BinarySerializer<StreamReducers.Reducer<?, ?, ?, ?>>>() {}).to(Key.ofType(Types.parameterizedType(BinarySerializer.class, MergeReducer.class)))
 				.bind(StreamSorterStorageFactory.class).toInstance(FACTORY_STUB)
 				.build();
 
 		Module serverModule1 = ModuleBuilder.create()
 				.install(common)
-				.bind(datasetId("items1")).toInstance(asList(
+				.install(DatasetIdModule.create())
+				.bind(datasetId("items1")).toInstance(List.of(
 						new TestItem(1),
 						new TestItem(2),
 						new TestItem(3)))
-				.bind(datasetId("items2")).toInstance(asList(
+				.bind(datasetId("items2")).toInstance(List.of(
 						new TestItem(3),
 						new TestItem(4),
 						new TestItem(5)))
@@ -581,11 +582,12 @@
 
 		Module serverModule2 = ModuleBuilder.create()
 				.install(common)
-				.bind(datasetId("items1")).toInstance(asList(
+				.install(DatasetIdModule.create())
+				.bind(datasetId("items1")).toInstance(List.of(
 						new TestItem(1),
 						new TestItem(6),
 						new TestItem(7)))
-				.bind(datasetId("items2")).toInstance(asList(
+				.bind(datasetId("items2")).toInstance(List.of(
 						new TestItem(1),
 						new TestItem(5),
 						new TestItem(8)))
@@ -608,7 +610,7 @@
 
 		SortedDataset<Long, TestItem> union = union(sorted1, sorted2);
 
-		MergeCollector<Long, TestItem> collector = new MergeCollector<>(union, client, false);
+		MergeCollector<Long, TestItem> collector = MergeCollector.create(union, client, false);
 		StreamSupplier<TestItem> resultSupplier = collector.compile(graph);
 
 		resultSupplier.streamTo(resultConsumer).whenComplete(assertCompleteFn());
@@ -619,7 +621,7 @@
 					server2.close();
 				})));
 
-		assertEquals(asList(
+		assertEquals(List.of(
 				new TestItem(1),
 				new TestItem(2),
 				new TestItem(3),
@@ -638,17 +640,20 @@
 		InetSocketAddress address1 = getFreeListenAddress();
 		InetSocketAddress address2 = getFreeListenAddress();
 
-		Module common = createCommon(executor, sortingExecutor, temporaryFolder.newFolder().toPath(), asList(new Partition(address1), new Partition(address2)))
+		Module common = createCommon(executor, sortingExecutor, temporaryFolder.newFolder().toPath(), List.of(new Partition(address1), new Partition(address2)))
+				.install(createSerializersModule())
+				.bind(new Key<BinarySerializer<StreamReducers.Reducer<?, ?, ?, ?>>>() {}).to(Key.ofType(Types.parameterizedType(BinarySerializer.class, MergeReducer.class)))
 				.bind(StreamSorterStorageFactory.class).toInstance(FACTORY_STUB)
 				.build();
 
 		Module serverModule1 = ModuleBuilder.create()
 				.install(common)
-				.bind(datasetId("items1")).toInstance(asList(
+				.install(DatasetIdModule.create())
+				.bind(datasetId("items1")).toInstance(List.of(
 						new TestItem(1),
 						new TestItem(2),
 						new TestItem(3)))
-				.bind(datasetId("items2")).toInstance(asList(
+				.bind(datasetId("items2")).toInstance(List.of(
 						new TestItem(3),
 						new TestItem(4),
 						new TestItem(5)))
@@ -656,11 +661,12 @@
 
 		Module serverModule2 = ModuleBuilder.create()
 				.install(common)
-				.bind(datasetId("items1")).toInstance(asList(
+				.install(DatasetIdModule.create())
+				.bind(datasetId("items1")).toInstance(List.of(
 						new TestItem(1),
 						new TestItem(6),
 						new TestItem(7)))
-				.bind(datasetId("items2")).toInstance(asList(
+				.bind(datasetId("items2")).toInstance(List.of(
 						new TestItem(1),
 						new TestItem(5),
 						new TestItem(8)))
@@ -683,7 +689,7 @@
 
 		SortedDataset<Long, TestItem> sortedUnion = repartitionSort(localSort(union, Long.class, new TestKeyFunction(), Comparator.naturalOrder()));
 
-		MergeCollector<Long, TestItem> collector = new MergeCollector<>(sortedUnion, client, false);
+		MergeCollector<Long, TestItem> collector = MergeCollector.create(sortedUnion, client, false);
 		StreamSupplier<TestItem> resultSupplier = collector.compile(graph);
 
 		resultSupplier.streamTo(resultConsumer).whenComplete(assertCompleteFn());
@@ -694,7 +700,7 @@
 					server2.close();
 				})));
 
-		assertEquals(asList(
+		assertEquals(List.of(
 				new TestItem(1),
 				new TestItem(1),
 				new TestItem(1),
@@ -710,33 +716,8 @@
 		), resultConsumer.getList());
 	}
 
-	public static final class TestItem {
-		@Serialize
-		public final long value;
-
-		public TestItem(@Deserialize("value") long value) {
-			this.value = value;
-		}
-
-		@Override
-		public String toString() {
-			return "TestItem{value=" + value + '}';
-		}
-
-		@Override
-		public boolean equals(Object o) {
-			if (this == o) return true;
-			if (o == null || getClass() != o.getClass()) return false;
-			TestItem other = (TestItem) o;
-			return value == other.value;
-		}
-
-		@Override
-		public int hashCode() {
-			return (int) (value ^ (value >>> 32));
-		}
-	}
->>>>>>> 9899253a
+	@SerializeRecord
+	public record TestItem(long value) {}
 
 	public static class TestComparator implements Comparator<Long> {
 		@Override
